name: Continuous Integration

# Run lint and tests on each push and pull request
on:
  push:
  pull_request:

permissions:
  contents: read

jobs:
  lint:
    runs-on: ubuntu-latest
    steps:
      - name: Checkout repository
        uses: actions/checkout@v4

      - name: Set up Python
        uses: actions/setup-python@v5
        with:
          python-version: '3.12'

      - name: Set up uv
        uses: astral-sh/setup-uv@v6

<<<<<<< HEAD
      - name: Install linters
        run: uv pip install --system ruff mypy
=======
      - name: Cache dependencies
        uses: actions/cache@v4
        with:
          path: ~/.cache/uv
          key: ${{ runner.os }}-uv-${{ hashFiles('uv.lock') }}
          restore-keys: |
            ${{ runner.os }}-uv-

      - name: Install ruff
        run: uv pip install --system "ruff==0.4.5"
>>>>>>> cc19947a

      - name: Lint with ruff
        run: ruff check --no-fix --output-format=github .

      - name: Type check with mypy
        run: mypy .

  test:
    # Run tests on ubuntu runners for each supported Python version
    runs-on: ubuntu-latest
    strategy:
      matrix:
        python-version: ['3.11', '3.12']

    steps:
      - name: Checkout repository
        uses: actions/checkout@v4

      - name: Set up Python ${{ matrix.python-version }}
        uses: actions/setup-python@v5
        with:
          python-version: ${{ matrix.python-version }}

      - name: Set up uv
        uses: astral-sh/setup-uv@v6

      - name: Cache dependencies
        uses: actions/cache@v4
        with:
          path: ~/.cache/uv
          key: ${{ runner.os }}-uv-${{ hashFiles('uv.lock') }}
          restore-keys: |
            ${{ runner.os }}-uv-

      - name: Install ruff
        if: matrix.python-version == '3.12'
        run: uv pip install --system "ruff==0.4.5"

      - name: Check formatting
        if: matrix.python-version == '3.12'
        run: ruff format --check .

      - name: Lint with ruff
        if: matrix.python-version == '3.12'
        run: ruff check --no-fix --output-format=github .

      - name: Install dependencies
        run: uv pip install --system -e .[dev]

      - name: Run tests with coverage
        run: pytest --cov --cov-report=xml --cov-fail-under=96

      - name: Upload coverage report
        uses: actions/upload-artifact@v4
        with:
          name: coverage-${{ matrix.python-version }}
          path: coverage.xml

      - name: Generate coverage badge
        if: github.event_name == 'push' && github.ref == 'refs/heads/main' && matrix.python-version == '3.12'
        run: |
          uv pip install --system coverage-badge
          coverage-badge -o coverage.svg -f

      - name: Commit coverage badge
        if: github.event_name == 'push' && github.ref == 'refs/heads/main' && matrix.python-version == '3.12'
        uses: stefanzweifel/git-auto-commit-action@v5
        with:
          commit_message: "chore: update coverage badge [skip ci]"
          file_pattern: coverage.svg<|MERGE_RESOLUTION|>--- conflicted
+++ resolved
@@ -23,10 +23,6 @@
       - name: Set up uv
         uses: astral-sh/setup-uv@v6
 
-<<<<<<< HEAD
-      - name: Install linters
-        run: uv pip install --system ruff mypy
-=======
       - name: Cache dependencies
         uses: actions/cache@v4
         with:
@@ -35,9 +31,8 @@
           restore-keys: |
             ${{ runner.os }}-uv-
 
-      - name: Install ruff
-        run: uv pip install --system "ruff==0.4.5"
->>>>>>> cc19947a
+      - name: Install linters
+        run: uv pip install --system "ruff==0.4.5" mypy
 
       - name: Lint with ruff
         run: ruff check --no-fix --output-format=github .
