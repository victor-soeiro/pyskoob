--- conflicted
+++ resolved
@@ -45,8 +45,6 @@
       - name: Set up uv
         uses: astral-sh/setup-uv@v6
 
-<<<<<<< HEAD
-=======
       - name: Install ruff
         if: matrix.python-version == '3.12'
         run: uv pip install --system "ruff==0.4.5"
@@ -59,7 +57,6 @@
         if: matrix.python-version == '3.12'
         run: ruff check --no-fix --output-format=github .
 
->>>>>>> 28367e68
       - name: Install dependencies
         run: uv pip install --system -e .[dev]
 
