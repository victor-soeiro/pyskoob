name: Draft Release and Publish to PyPI
on:
  workflow_run:
<<<<<<< HEAD
    workflows: ["Bump Version"]
=======
    workflows: ["Automated Version Bump"]
>>>>>>> 54cf2f61
    branches: [main]
    types:
      - completed
permissions:
  contents: read
jobs:
  release:
    permissions:
      contents: write
    if: ${{ github.event.workflow_run.conclusion == 'success' }}
    runs-on: ubuntu-latest
    outputs:
      tag: ${{ steps.tag.outputs.tag }}
    steps:
      - name: Checkout
        uses: actions/checkout@v4
        with:
          ref: ${{ github.event.workflow_run.head_sha }}
          fetch-depth: 0
      - name: Determine tag
        id: tag
        run: echo "tag=$(git describe --tags --abbrev=0)" >> "$GITHUB_OUTPUT"
      - name: Create release draft
        uses: softprops/action-gh-release@v2
        with:
          draft: true
          generate_release_notes: true
          tag_name: ${{ steps.tag.outputs.tag }}
        env:
          GITHUB_TOKEN: ${{ secrets.GITHUB_TOKEN }}

  publish:
    needs: release
    runs-on: ubuntu-latest
    environment:
      name: pypi
    steps:
      - name: Checkout
        uses: actions/checkout@v4
        with:
          ref: ${{ needs.release.outputs.tag }}
          fetch-depth: 0
      - name: Set up Python
        uses: actions/setup-python@v5
        with:
          python-version: '3.11'
      - name: Build package
        run: |
          python -m pip install build
          python -m build
      - name: Publish to PyPI
        uses: pypa/gh-action-pypi-publish@release/v1
        with:
          password: ${{ secrets.PYPI_API_TOKEN }}
          skip-existing: true
        env:
          TWINE_NON_INTERACTIVE: true<|MERGE_RESOLUTION|>--- conflicted
+++ resolved
@@ -1,11 +1,7 @@
 name: Draft Release and Publish to PyPI
 on:
   workflow_run:
-<<<<<<< HEAD
-    workflows: ["Bump Version"]
-=======
     workflows: ["Automated Version Bump"]
->>>>>>> 54cf2f61
     branches: [main]
     types:
       - completed
