name: Docs

on:
  push:
    branches: [main]
  pull_request:
    branches: [main]

permissions:
  contents: read
  pages: write
  id-token: write

jobs:
<<<<<<< HEAD
  build:
    runs-on: ubuntu-latest
    steps:
      - uses: actions/checkout@v4
      - uses: actions/setup-python@v5
=======
  build-docs:
    runs-on: ubuntu-latest
    steps:
      - name: Checkout repository
        uses: actions/checkout@v4

      - name: Set up Python
        uses: actions/setup-python@v5
>>>>>>> 5062d674
        with:
          python-version: '3.11'
          cache: 'pip'
      - run: pip install -e .[docs]
      - run: mkdocs build --strict
      - uses: actions/upload-pages-artifact@v1
        with:
          path: ./site

<<<<<<< HEAD
  deploy:
    if: github.event_name == 'push'
    needs: build
    runs-on: ubuntu-latest
    environment:
      name: github-pages
      url: ${{ steps.deployment.outputs.page_url }}
    steps:
      - id: deployment
        uses: actions/deploy-pages@v1
=======
      - name: Install dependencies
        run: |
          pip install -e .[docs]

      - name: Build documentation
        run: mkdocs build --strict

  deploy-docs:
    needs: build-docs
    runs-on: ubuntu-latest
    permissions:
      contents: write
    steps:
      - name: Checkout repository
        uses: actions/checkout@v4

      - name: Set up Python
        uses: actions/setup-python@v5
        with:
          python-version: '3.11'

      - name: Install dependencies
        run: |
          pip install -e .[docs]

      - name: Deploy to GitHub Pages
        run: mkdocs gh-deploy --force --remote-branch gh-pages
        env:
          GITHUB_TOKEN: ${{ secrets.GITHUB_TOKEN }}
>>>>>>> 5062d674
<|MERGE_RESOLUTION|>--- conflicted
+++ resolved
@@ -12,13 +12,6 @@
   id-token: write
 
 jobs:
-<<<<<<< HEAD
-  build:
-    runs-on: ubuntu-latest
-    steps:
-      - uses: actions/checkout@v4
-      - uses: actions/setup-python@v5
-=======
   build-docs:
     runs-on: ubuntu-latest
     steps:
@@ -27,55 +20,28 @@
 
       - name: Set up Python
         uses: actions/setup-python@v5
->>>>>>> 5062d674
         with:
           python-version: '3.11'
           cache: 'pip'
-      - run: pip install -e .[docs]
-      - run: mkdocs build --strict
-      - uses: actions/upload-pages-artifact@v1
+
+      - name: Install dependencies
+        run: pip install -e .[docs]
+
+      - name: Build documentation
+        run: mkdocs build --strict
+
+      - name: Upload pages artifact
+        uses: actions/upload-pages-artifact@v1
         with:
           path: ./site
 
-<<<<<<< HEAD
-  deploy:
-    if: github.event_name == 'push'
-    needs: build
+  deploy-docs:
+    needs: build-docs
     runs-on: ubuntu-latest
     environment:
       name: github-pages
       url: ${{ steps.deployment.outputs.page_url }}
     steps:
-      - id: deployment
-        uses: actions/deploy-pages@v1
-=======
-      - name: Install dependencies
-        run: |
-          pip install -e .[docs]
-
-      - name: Build documentation
-        run: mkdocs build --strict
-
-  deploy-docs:
-    needs: build-docs
-    runs-on: ubuntu-latest
-    permissions:
-      contents: write
-    steps:
-      - name: Checkout repository
-        uses: actions/checkout@v4
-
-      - name: Set up Python
-        uses: actions/setup-python@v5
-        with:
-          python-version: '3.11'
-
-      - name: Install dependencies
-        run: |
-          pip install -e .[docs]
-
       - name: Deploy to GitHub Pages
-        run: mkdocs gh-deploy --force --remote-branch gh-pages
-        env:
-          GITHUB_TOKEN: ${{ secrets.GITHUB_TOKEN }}
->>>>>>> 5062d674
+        id: deployment
+        uses: actions/deploy-pages@v1