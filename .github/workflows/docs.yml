name: Docs

on:
  push:
    branches: [main]
  pull_request:
    branches: [main]

permissions:
  contents: read
  pages: write
  id-token: write

jobs:
<<<<<<< HEAD
  build:
    runs-on: ubuntu-latest
    steps:
      - uses: actions/checkout@v4
      - uses: actions/setup-python@v5
=======
  build-docs:
    runs-on: ubuntu-latest
    steps:
      - name: Checkout repository
        uses: actions/checkout@v4

      - name: Set up Python
        uses: actions/setup-python@v5
>>>>>>> c6862eda
        with:
          python-version: '3.11'
      - name: Cache pip
        uses: actions/cache@v4
        with:
          path: ~/.cache/pip
          key: ${{ runner.os }}-pip-${{ hashFiles('pyproject.toml') }}
          restore-keys: ${{ runner.os }}-pip-
      - run: pip install -e .[docs]
      - run: mkdocs build --strict
      - uses: actions/upload-pages-artifact@v3
        with:
          path: ./site

<<<<<<< HEAD
  deploy:
    if: github.event_name == 'push'
    needs: build
    runs-on: ubuntu-latest
    permissions:
      contents: read
      pages: write
      id-token: write
    environment:
      name: github-pages
      url: ${{ steps.deployment.outputs.page_url }}
    steps:
      - id: deployment
        uses: actions/deploy-pages@v4
=======
      - name: Install dependencies
        run: |
          pip install -e .[docs]

      - name: Build documentation
        run: mkdocs build --strict

  deploy-docs:
    needs: build-docs
    runs-on: ubuntu-latest
    permissions:
      contents: write
    steps:
      - name: Checkout repository
        uses: actions/checkout@v4

      - name: Set up Python
        uses: actions/setup-python@v5
        with:
          python-version: '3.11'

      - name: Install dependencies
        run: |
          pip install -e .[docs]

      - name: Deploy to GitHub Pages
        run: mkdocs gh-deploy --force --remote-branch gh-pages
        env:
          GITHUB_TOKEN: ${{ secrets.GITHUB_TOKEN }}
>>>>>>> c6862eda
<|MERGE_RESOLUTION|>--- conflicted
+++ resolved
@@ -12,13 +12,6 @@
   id-token: write
 
 jobs:
-<<<<<<< HEAD
-  build:
-    runs-on: ubuntu-latest
-    steps:
-      - uses: actions/checkout@v4
-      - uses: actions/setup-python@v5
-=======
   build-docs:
     runs-on: ubuntu-latest
     steps:
@@ -27,49 +20,34 @@
 
       - name: Set up Python
         uses: actions/setup-python@v5
->>>>>>> c6862eda
         with:
           python-version: '3.11'
+
       - name: Cache pip
         uses: actions/cache@v4
         with:
           path: ~/.cache/pip
           key: ${{ runner.os }}-pip-${{ hashFiles('pyproject.toml') }}
           restore-keys: ${{ runner.os }}-pip-
-      - run: pip install -e .[docs]
-      - run: mkdocs build --strict
-      - uses: actions/upload-pages-artifact@v3
-        with:
-          path: ./site
 
-<<<<<<< HEAD
-  deploy:
-    if: github.event_name == 'push'
-    needs: build
-    runs-on: ubuntu-latest
-    permissions:
-      contents: read
-      pages: write
-      id-token: write
-    environment:
-      name: github-pages
-      url: ${{ steps.deployment.outputs.page_url }}
-    steps:
-      - id: deployment
-        uses: actions/deploy-pages@v4
-=======
       - name: Install dependencies
-        run: |
-          pip install -e .[docs]
+        run: pip install -e .[docs]
 
       - name: Build documentation
         run: mkdocs build --strict
+
+      - name: Upload build artifact
+        uses: actions/upload-pages-artifact@v3
+        with:
+          path: ./site
 
   deploy-docs:
     needs: build-docs
     runs-on: ubuntu-latest
     permissions:
       contents: write
+      pages: write
+      id-token: write
     steps:
       - name: Checkout repository
         uses: actions/checkout@v4
@@ -80,11 +58,9 @@
           python-version: '3.11'
 
       - name: Install dependencies
-        run: |
-          pip install -e .[docs]
+        run: pip install -e .[docs]
 
       - name: Deploy to GitHub Pages
         run: mkdocs gh-deploy --force --remote-branch gh-pages
         env:
-          GITHUB_TOKEN: ${{ secrets.GITHUB_TOKEN }}
->>>>>>> c6862eda
+          GITHUB_TOKEN: ${{ secrets.GITHUB_TOKEN }}