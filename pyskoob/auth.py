--- conflicted
+++ resolved
@@ -268,7 +268,6 @@
         logger.info("Successfully retrieved user: '%s'", user.name)
         return user
 
-<<<<<<< HEAD
     async def validate_login(self) -> None:
         """Validate that the current session is authenticated.
 
@@ -276,15 +275,11 @@
         -----
         This method performs no I/O but remains asynchronous for API
         consistency across async services.
-=======
-    def validate_login(self) -> None:
-        """Validate whether the current session is authenticated.
 
         Raises
         ------
         PermissionError
             If the user is not logged in.
->>>>>>> 8dc25949
         """
 
         logger.debug("Validating login status.")
