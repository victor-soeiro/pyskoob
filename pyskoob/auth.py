import logging

from pyskoob.http.client import SyncHTTPClient
from pyskoob.internal.base import BaseSkoobService
from pyskoob.models.user import User

logger = logging.getLogger(__name__)


class AuthService(BaseSkoobService):
<<<<<<< HEAD
    def __init__(self, client: SyncHTTPClient):
        """Manage Skoob authentication and session validation.

        The service wraps the login workflow and stores the session state so
        other services (such as :class:`UserService` or
        :class:`SkoobProfileService`) can verify that requests are
        authenticated before accessing user data.

        Parameters
        ----------
        client : SyncHTTPClient
            The HTTP client to use for requests.
=======
    """Manage Skoob authentication and session validation.

    The service wraps the login workflow and stores the session state so
    other services (such as :class:`UserService` or
    :class:`SkoobProfileService`) can verify that requests are
    authenticated before accessing user data.
    """
    def __init__(self, client: httpx.Client):
        """Initialize the service with a HTTPX client.

        Parameters
        ----------
        client : httpx.Client
            Client used to perform HTTP requests.

        Examples
        --------
        >>> import httpx
        >>> service = AuthService(httpx.Client())
>>>>>>> c89b6cf8
        """
        super().__init__(client)
        self._is_logged_in = False

    def login_with_cookies(self, session_token: str) -> User:
        """
        Logs in the user using a session token.

        Parameters
        ----------
        session_token : str
            The PHPSESSID token from Skoob.

        Returns
        -------
        User
            The authenticated user's information.

        Examples
        --------
        >>> service.login_with_cookies("PHPSESSID=abc123")
        User(name='example')
        """
        logger.info("Attempting to log in with session token.")
        self.client.cookies.update({"PHPSESSID": session_token})
        user = self.get_my_info()
        self._is_logged_in = True
        logger.info(f"Successfully logged in as user: '{user.name}'")
        return user

    def login(self, email: str, password: str) -> User:
        """
        Logs in the user using email and password.

        Parameters
        ----------
        email : str
            The user's email address.
        password : str
            The user's password.

        Returns
        -------
        User
            The authenticated user's information.

        Raises
        ------
        ConnectionError
            If authentication fails or the session cannot be established.

        Examples
        --------
        >>> service.login("user@example.com", "password")
        User(name='example')
        """
        logger.info("Attempting to log in with email and password.")
        url = f"{self.base_url}/v1/login"
        data = {
            "data[Usuario][email]": email,
            "data[Usuario][senha]": password,
            "data[Login][automatico]": True
        }

        response = self.client.post(url, data=data)
        response.raise_for_status()

        try:
            json_data = response.json()
        except ValueError as exc:
            logger.error("Login response was not valid JSON")
            raise ConnectionError("Invalid response format") from exc
        if not json_data.get("success", False):
            logger.error("Login failed: %s", json_data.get("message", "Unknown error"))
            raise ConnectionError("Failed to login: {}".format(json_data.get("message", "Unknown error")))

        self._is_logged_in = True
        user = self.get_my_info()
        logger.info("Successfully logged in as user: '%s'", user.name)
        return user

    def get_my_info(self) -> User:
        """
        Retrieves the authenticated user's information.

        Returns
        -------
        User
            The authenticated user's information.

        Raises
        ------
        ConnectionError
            If it fails to retrieve user information.

        Examples
        --------
        >>> service.get_my_info().name
        'Example User'
        """
        logger.info("Getting authenticated user's information.")
        url = f"{self.base_url}/v1/user/stats:true"
        response = self.client.get(url)
        response.raise_for_status()

        json_data = response.json()
        if not json_data.get("success"):
            logger.error("Failed to retrieve user information. The session token might be invalid.")
            raise ConnectionError(
                "Failed to retrieve user information. "
                "The session token might be invalid."
            )

        user_data = json_data["response"]
        user_data["profile_url"] = self.base_url + user_data["url"]  # patch field for alias
        user = User.model_validate(user_data)
        logger.info(f"Successfully retrieved user: '{user.name}'")
        return user

    def validate_login(self) -> None:
        """
        Validates if the user is logged in.

        Raises
        ------
        PermissionError
            If the user is not logged in.

        Examples
        --------
        >>> service.validate_login()
        None
        """
        logger.debug("Validating login status.")
        if not self._is_logged_in:
            logger.warning("Validation failed: User is not logged in.")
            raise PermissionError(
                "User is not logged in. Please call 'login_with_cookies' first."
            )
        logger.debug("Validation successful: User is logged in.")<|MERGE_RESOLUTION|>--- conflicted
+++ resolved
@@ -8,7 +8,6 @@
 
 
 class AuthService(BaseSkoobService):
-<<<<<<< HEAD
     def __init__(self, client: SyncHTTPClient):
         """Manage Skoob authentication and session validation.
 
@@ -21,27 +20,11 @@
         ----------
         client : SyncHTTPClient
             The HTTP client to use for requests.
-=======
-    """Manage Skoob authentication and session validation.
-
-    The service wraps the login workflow and stores the session state so
-    other services (such as :class:`UserService` or
-    :class:`SkoobProfileService`) can verify that requests are
-    authenticated before accessing user data.
-    """
-    def __init__(self, client: httpx.Client):
-        """Initialize the service with a HTTPX client.
-
-        Parameters
-        ----------
-        client : httpx.Client
-            Client used to perform HTTP requests.
 
         Examples
         --------
         >>> import httpx
         >>> service = AuthService(httpx.Client())
->>>>>>> c89b6cf8
         """
         super().__init__(client)
         self._is_logged_in = False
