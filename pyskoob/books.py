"""Services for searching and retrieving books from Skoob."""

import logging
import re
from collections.abc import Callable
from typing import Any

from pydantic import ValidationError

from pyskoob.exceptions import ParsingError, RequestError
from pyskoob.http.client import AsyncHTTPClient
from pyskoob.internal.async_base import AsyncBaseSkoobService
from pyskoob.internal.base import BaseSkoobService
from pyskoob.models.book import Book, BookReview, BookSearchResult
from pyskoob.models.enums import BookSearch, BookUserStatus
from pyskoob.models.pagination import Pagination
from pyskoob.parsers.books import (
    clean_book_json_data,
    extract_edition_id_from_reviews_page,
    extract_total_results,
    extract_user_ids_from_html,
    parse_review,
    parse_search_result,
)
from pyskoob.utils.bs4_utils import (
    safe_find,
    safe_find_all,
)
from pyskoob.utils.sync_async import maybe_await, run_sync

logger = logging.getLogger(__name__)


class _BookServiceMixin:
    """Shared book retrieval logic for sync and async services."""

    client: Any
    base_url: str
    parse_html: Callable[[str], Any]

    async def _search(
        self,
        query: str,
        search_by: BookSearch = BookSearch.TITLE,
        page: int = 1,
    ) -> Pagination[BookSearchResult]:
        """Search for books by ``query`` and ``search_by`` criteria."""

        url = f"{self.base_url}/livro/lista/busca:{query}/tipo:{search_by.value}/mpage:{page}"
        logger.info("Searching for books with query: '%s' on page %s", query, page)
        try:
            response = await maybe_await(self.client.get, url)
            response.raise_for_status()
        except Exception as e:  # pragma: no cover - defensive
            logger.error("Request error during book search: %s", e, exc_info=True)
            raise RequestError("Failed to search books.") from e

        try:
            soup = self.parse_html(response.text)
            limit = 30
            results = [
                parse_search_result(book_div, self.base_url)
                for book_div in safe_find_all(soup, "div", {"class": "box_lista_busca_vertical"})
            ]
            cleaned_results: list[BookSearchResult] = [i for i in results if i]
            total_results = extract_total_results(soup)
            next_page_link = True if page * limit < total_results else False
        except (AttributeError, ValueError, IndexError, TypeError) as e:  # pragma: no cover - defensive
            logger.error("Failed to parse book search results: %s", e, exc_info=True)
            raise ParsingError("Failed to parse book search results.") from e
        except Exception:  # pragma: no cover - unexpected
            logger.exception("Unexpected error during book search")
            raise

        logger.info(
            "Found %s books on page %s, total %s results.",
            len(results),
            page,
            total_results,
        )
        return Pagination[BookSearchResult](
            results=cleaned_results,
            limit=30,
            page=page,
            total=total_results,
            has_next_page=next_page_link,
        )

    async def _get_by_id(self, edition_id: int) -> Book:
        """Retrieve a book by its edition identifier."""

        logger.info("Getting book by edition_id: %s", edition_id)
        url = f"{self.base_url}/v1/book/{edition_id}/stats:true"
        try:
            response = await maybe_await(self.client.get, url)
            response.raise_for_status()
        except Exception as e:  # pragma: no cover - defensive
            logger.error(
                "Request error retrieving book for edition_id %s: %s",
                edition_id,
                e,
                exc_info=True,
            )
            raise RequestError(f"Failed to retrieve book for edition_id {edition_id}.") from e

        try:
            data = response.json()
            json_data = data.get("response")
            if not json_data:
                cod_description = data.get("cod_description", "No description provided.")
                error_msg = f"No data found for edition_id {edition_id}. Description: {cod_description}"
                logger.warning(error_msg)
                raise FileNotFoundError(error_msg)
            json_data = clean_book_json_data(json_data, self.base_url)
            book = Book.model_validate(json_data)
            logger.info(
                "Successfully retrieved book: '%s' (Edition ID: %s)",
                book.title,
                edition_id,
            )
            return book
        except FileNotFoundError:
            raise
        except (AttributeError, ValueError, IndexError, TypeError, ValidationError) as e:  # pragma: no cover - defensive
            logger.error(
                "Failed to parse book for edition_id %s: %s",
                edition_id,
                e,
                exc_info=True,
            )
            raise ParsingError(f"Failed to retrieve book for edition_id {edition_id}.") from e

    async def _get_reviews(self, book_id: int, edition_id: int | None = None, page: int = 1) -> Pagination[BookReview]:
        """Fetch reviews for a given book."""

        url = f"{self.base_url}/livro/resenhas/{book_id}/mpage:{page}/limit:50"
        if edition_id:
            url += f"/edition:{edition_id}"
        logger.info("Getting reviews for book_id: %s, page: %s", book_id, page)
        try:
            response = await maybe_await(self.client.get, url)
            response.raise_for_status()
            soup = self.parse_html(response.text)
            if edition_id is None:
                edition_id = extract_edition_id_from_reviews_page(soup)
            book_reviews = [
                review
                for review in (parse_review(r, book_id, edition_id) for r in safe_find_all(soup, "div", {"id": re.compile(r"resenha\d+")}))
                if review is not None
            ]
            next_page_link = safe_find(soup, "a", {"class": "proximo"})
        except (AttributeError, ValueError, IndexError, TypeError) as e:  # pragma: no cover - defensive
            logger.error("Failed to parse book reviews: %s", e, exc_info=True)
            raise ParsingError("Failed to parse book reviews.") from e
        except Exception as e:  # pragma: no cover - unexpected
            logger.error(
                "An unexpected error occurred during review fetching: %s",
                e,
                exc_info=True,
            )
            raise ParsingError("An unexpected error occurred during review fetching.") from e
        logger.info("Found %s reviews on page %s.", len(book_reviews), page)
        return Pagination[BookReview](
            results=book_reviews,
            limit=50,
            page=page,
            total=len(book_reviews),
            has_next_page=next_page_link is not None,
        )

    async def _get_users_by_status(
        self,
        book_id: int,
        status: BookUserStatus,
        edition_id: int | None = None,
        limit: int = 500,
        page: int = 1,
    ) -> Pagination[int]:
        """Fetch user IDs who marked the book with a given status."""

        url = f"{self.base_url}/livro/leitores/{status.value}/{book_id}/limit:{limit}/page:{page}"
        if edition_id:
            url += f"/edition:{edition_id}"
        logger.info(
            "Getting users for book_id: %s with status '%s' on page %s",
            book_id,
            status.value,
            page,
        )
        try:
            response = await maybe_await(self.client.get, url)
            response.raise_for_status()
            soup = self.parse_html(response.text)
            users_id = extract_user_ids_from_html(soup)
            next_page_link = safe_find(soup, "a", {"class": "proximo"})
        except (AttributeError, ValueError, IndexError, TypeError) as e:  # pragma: no cover - defensive
            logger.error("Failed to parse users by status: %s", e, exc_info=True)
            raise ParsingError("Failed to parse users by status.") from e
        except Exception as e:  # pragma: no cover - unexpected
            logger.error(
                "An unexpected error occurred during user status fetching: %s",
                e,
                exc_info=True,
            )
            raise ParsingError("An unexpected error occurred during user status fetching.") from e
        logger.info(
            "Found %s users on page %s.",
            len(users_id),
            page,
        )
        return Pagination[int](
            results=users_id,
            limit=limit,
            page=page,
            total=len(users_id),
            has_next_page=next_page_link is not None,
        )


class BookService(_BookServiceMixin, BaseSkoobService):
    """High level operations for retrieving and searching books."""

    def search(
        self,
        query: str,
        search_by: BookSearch = BookSearch.TITLE,
        page: int = 1,
    ) -> Pagination[BookSearchResult]:
        """Searches for books by query and type."""
        return run_sync(self._search(query, search_by, page))

<<<<<<< HEAD
    def get_by_id(self, edition_id: int) -> Book:
        """Retrieves a book by its edition ID."""
        return run_sync(self._get_by_id(edition_id))
=======
    async def search(
        self,
        query: str,
        search_by: BookSearch = BookSearch.TITLE,
        page: int = 1,
    ) -> Pagination[BookSearchResult]:
        """Asynchronously search for books by query and type.
>>>>>>> e92c68c7

    def get_reviews(self, book_id: int, edition_id: int | None = None, page: int = 1) -> Pagination[BookReview]:
        """Retrieves reviews for a book."""
        return run_sync(self._get_reviews(book_id, edition_id, page))

<<<<<<< HEAD
    def get_users_by_status(
        self,
        book_id: int,
        status: BookUserStatus,
        edition_id: int | None = None,
        limit: int = 500,
        page: int = 1,
    ) -> Pagination[int]:
        """Retrieves users who have a book with a specific status."""
        return run_sync(self._get_users_by_status(book_id, status, edition_id, limit, page))

=======
        Returns
        -------
        Pagination[BookSearchResult]
            Paginated list of search results.

        Raises
        ------
        RequestError
            If the HTTP request fails.
        ParsingError
            If the HTML structure changes and parsing fails.
        """

        url = f"{self.base_url}/livro/lista/busca:{query}/tipo:{search_by.value}/mpage:{page}"
        logger.info("Searching for books with query: '%s' on page %s", query, page)
        try:
            response = await self.client.get(url)
            response.raise_for_status()
        except Exception as exc:  # pragma: no cover - defensive
            logger.error("Request error during book search: %s", exc, exc_info=True)
            raise RequestError("Failed to search books.") from exc

        try:
            soup = self.parse_html(response.text)
            limit = 30
            results = [
                parse_search_result(book_div, self.base_url)
                for book_div in safe_find_all(soup, "div", {"class": "box_lista_busca_vertical"})
            ]
            cleaned_results: list[BookSearchResult] = [i for i in results if i]
            total_results = extract_total_results(soup)
            next_page_link = True if page * limit < total_results else False
        except (AttributeError, ValueError, IndexError, TypeError) as exc:  # pragma: no cover - defensive
            logger.error("Failed to parse book search results: %s", exc, exc_info=True)
            raise ParsingError("Failed to parse book search results.") from exc
        except Exception as exc:  # pragma: no cover - unexpected
            logger.error(
                "An unexpected error occurred during book search: %s",
                exc,
                exc_info=True,
            )
            raise ParsingError("An unexpected error occurred during book search.") from exc

        logger.info(
            "Found %s books on page %s, total %s results.",
            len(results),
            page,
            total_results,
        )
        return Pagination[BookSearchResult](
            results=cleaned_results,
            limit=30,
            page=page,
            total=total_results,
            has_next_page=next_page_link,
        )
>>>>>>> e92c68c7

class AsyncBookService(_BookServiceMixin, AsyncBaseSkoobService):  # pragma: no cover - thin async wrapper
    """Asynchronous variant of :class:`BookService`."""

    def __init__(self, client: AsyncHTTPClient):
        super().__init__(client)

    async def search(self, query: str, search_by: BookSearch = BookSearch.TITLE, page: int = 1) -> Pagination[BookSearchResult]:
        """Asynchronously search for books by query and type."""
        return await self._search(query, search_by, page)

<<<<<<< HEAD
    async def get_by_id(self, edition_id: int) -> Book:
        """Retrieve a book by its edition ID asynchronously."""
        return await self._get_by_id(edition_id)
=======
        logger.info("Getting book by edition_id: %s", edition_id)
        url = f"{self.base_url}/v1/book/{edition_id}/stats:true"
        try:
            response = await self.client.get(url)
            response.raise_for_status()
            data = response.json()
            json_data = data.get("response")
            if not json_data:
                cod_description = data.get("cod_description", "No description provided.")
                error_msg = f"No data found for edition_id {edition_id}. Description: {cod_description}"
                logger.warning(error_msg)
                raise FileNotFoundError(error_msg)
            json_data = clean_book_json_data(json_data, self.base_url)
            book = Book.model_validate(json_data)
            logger.info(
                "Successfully retrieved book: '%s' (Edition ID: %s)",
                book.title,
                edition_id,
            )
            return book
        except FileNotFoundError:
            raise
        except Exception as exc:  # pragma: no cover - defensive
            logger.error(
                "Failed to retrieve book for edition_id %s: %s",
                edition_id,
                exc,
                exc_info=True,
            )
            raise ParsingError("Failed to retrieve book.") from exc
>>>>>>> e92c68c7

    async def get_reviews(self, book_id: int, edition_id: int | None = None, page: int = 1) -> Pagination[BookReview]:
        """Retrieve book reviews asynchronously."""
        return await self._get_reviews(book_id, edition_id, page)

    async def get_users_by_status(
        self,
        book_id: int,
        status: BookUserStatus,
        edition_id: int | None = None,
        limit: int = 500,
        page: int = 1,
    ) -> Pagination[int]:
        """Retrieve user IDs who marked the book with a given status."""
        return await self._get_users_by_status(book_id, status, edition_id, limit, page)<|MERGE_RESOLUTION|>--- conflicted
+++ resolved
@@ -229,25 +229,14 @@
         """Searches for books by query and type."""
         return run_sync(self._search(query, search_by, page))
 
-<<<<<<< HEAD
     def get_by_id(self, edition_id: int) -> Book:
         """Retrieves a book by its edition ID."""
         return run_sync(self._get_by_id(edition_id))
-=======
-    async def search(
-        self,
-        query: str,
-        search_by: BookSearch = BookSearch.TITLE,
-        page: int = 1,
-    ) -> Pagination[BookSearchResult]:
-        """Asynchronously search for books by query and type.
->>>>>>> e92c68c7
 
     def get_reviews(self, book_id: int, edition_id: int | None = None, page: int = 1) -> Pagination[BookReview]:
         """Retrieves reviews for a book."""
         return run_sync(self._get_reviews(book_id, edition_id, page))
 
-<<<<<<< HEAD
     def get_users_by_status(
         self,
         book_id: int,
@@ -259,64 +248,6 @@
         """Retrieves users who have a book with a specific status."""
         return run_sync(self._get_users_by_status(book_id, status, edition_id, limit, page))
 
-=======
-        Returns
-        -------
-        Pagination[BookSearchResult]
-            Paginated list of search results.
-
-        Raises
-        ------
-        RequestError
-            If the HTTP request fails.
-        ParsingError
-            If the HTML structure changes and parsing fails.
-        """
-
-        url = f"{self.base_url}/livro/lista/busca:{query}/tipo:{search_by.value}/mpage:{page}"
-        logger.info("Searching for books with query: '%s' on page %s", query, page)
-        try:
-            response = await self.client.get(url)
-            response.raise_for_status()
-        except Exception as exc:  # pragma: no cover - defensive
-            logger.error("Request error during book search: %s", exc, exc_info=True)
-            raise RequestError("Failed to search books.") from exc
-
-        try:
-            soup = self.parse_html(response.text)
-            limit = 30
-            results = [
-                parse_search_result(book_div, self.base_url)
-                for book_div in safe_find_all(soup, "div", {"class": "box_lista_busca_vertical"})
-            ]
-            cleaned_results: list[BookSearchResult] = [i for i in results if i]
-            total_results = extract_total_results(soup)
-            next_page_link = True if page * limit < total_results else False
-        except (AttributeError, ValueError, IndexError, TypeError) as exc:  # pragma: no cover - defensive
-            logger.error("Failed to parse book search results: %s", exc, exc_info=True)
-            raise ParsingError("Failed to parse book search results.") from exc
-        except Exception as exc:  # pragma: no cover - unexpected
-            logger.error(
-                "An unexpected error occurred during book search: %s",
-                exc,
-                exc_info=True,
-            )
-            raise ParsingError("An unexpected error occurred during book search.") from exc
-
-        logger.info(
-            "Found %s books on page %s, total %s results.",
-            len(results),
-            page,
-            total_results,
-        )
-        return Pagination[BookSearchResult](
-            results=cleaned_results,
-            limit=30,
-            page=page,
-            total=total_results,
-            has_next_page=next_page_link,
-        )
->>>>>>> e92c68c7
 
 class AsyncBookService(_BookServiceMixin, AsyncBaseSkoobService):  # pragma: no cover - thin async wrapper
     """Asynchronous variant of :class:`BookService`."""
@@ -328,42 +259,9 @@
         """Asynchronously search for books by query and type."""
         return await self._search(query, search_by, page)
 
-<<<<<<< HEAD
     async def get_by_id(self, edition_id: int) -> Book:
         """Retrieve a book by its edition ID asynchronously."""
         return await self._get_by_id(edition_id)
-=======
-        logger.info("Getting book by edition_id: %s", edition_id)
-        url = f"{self.base_url}/v1/book/{edition_id}/stats:true"
-        try:
-            response = await self.client.get(url)
-            response.raise_for_status()
-            data = response.json()
-            json_data = data.get("response")
-            if not json_data:
-                cod_description = data.get("cod_description", "No description provided.")
-                error_msg = f"No data found for edition_id {edition_id}. Description: {cod_description}"
-                logger.warning(error_msg)
-                raise FileNotFoundError(error_msg)
-            json_data = clean_book_json_data(json_data, self.base_url)
-            book = Book.model_validate(json_data)
-            logger.info(
-                "Successfully retrieved book: '%s' (Edition ID: %s)",
-                book.title,
-                edition_id,
-            )
-            return book
-        except FileNotFoundError:
-            raise
-        except Exception as exc:  # pragma: no cover - defensive
-            logger.error(
-                "Failed to retrieve book for edition_id %s: %s",
-                edition_id,
-                exc,
-                exc_info=True,
-            )
-            raise ParsingError("Failed to retrieve book.") from exc
->>>>>>> e92c68c7
 
     async def get_reviews(self, book_id: int, edition_id: int | None = None, page: int = 1) -> Pagination[BookReview]:
         """Retrieve book reviews asynchronously."""
