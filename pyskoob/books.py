import logging
import re
from datetime import datetime

from bs4 import Tag

from pyskoob.exceptions import HTTPClientError, ParsingError
from pyskoob.internal.base import BaseSkoobService
from pyskoob.models.book import Book, BookReview, BookSearchResult
from pyskoob.models.enums import BookSearch, BookUserStatus
from pyskoob.models.pagination import Pagination
from pyskoob.utils.bs4_utils import (
    get_tag_attr,
    get_tag_text,
    safe_find,
    safe_find_all,
)
from pyskoob.utils.skoob_parser_utils import (
    get_book_edition_id_from_url,
    get_book_id_from_url,
    get_user_id_from_url,
)

logger = logging.getLogger(__name__)


class BookService(BaseSkoobService):
    """High level operations for retrieving and searching books.

    The service parses HTML and JSON responses from Skoob and exposes
    helpers to fetch book details, reviews and user lists. It can be used
    independently from authentication, but other services may combine it
    with :class:`AuthService` to operate on the authenticated user's data.
    """

    def search(
        self,
        query: str,
        search_by: BookSearch = BookSearch.TITLE,
        page: int = 1,
    ) -> Pagination[BookSearchResult]:
        """
        Searches for books by query and type.

        Parameters
        ----------
        query : str
            The search query string.
        search_by : BookSearch, optional
            The type of search (title, author, etc.), by default
            ``BookSearch.TITLE``.
        page : int, optional
            The page number for pagination, by default 1.

        Returns
        -------
        Pagination[BookSearchResult]
            A paginated list of search results.

        Raises
        ------
        ParsingError
            If the HTML structure changes and parsing fails.

        Examples
        --------
        >>> service.search("Duna").results[0].title
        'Duna'
        """
        url = f"{self.base_url}/livro/lista/busca:{query}/tipo:{search_by.value}/mpage:{page}"
        logger.info(f"Searching for books with query: '{query}' on page {page}")
        try:
            response = self.client.get(url)
            soup = self.parse_html(response.text)

            limit = 30
            results: list[BookSearchResult | None] = [
                self._parse_search_result(book_div) for book_div in safe_find_all(soup, "div", {"class": "box_lista_busca_vertical"})
            ]
            cleaned_results: list[BookSearchResult] = [i for i in results if i]

            total_results = self._extract_total_results(soup)
            next_page_link = True if page * limit < total_results else False
        except (AttributeError, ValueError, IndexError, TypeError) as e:
            logger.error(f"Failed to parse book search results: {e}", exc_info=True)
            raise ParsingError("Failed to parse book search results.") from e
        except HTTPClientError as e:
            logger.error(
                f"HTTP error occurred during book search: {e}",
                exc_info=True,
            )
<<<<<<< HEAD
            raise ParsingError(
                "HTTP error occurred during book search."
            ) from e
=======
            raise ParsingError("An unexpected error occurred during book search.") from e
>>>>>>> 28367e68

        logger.info(
            "Found %s books on page %s, total %s results.",
            len(results),
            page,
            total_results,
        )
        return Pagination[BookSearchResult](
            results=cleaned_results,
            limit=30,
            page=page,
            total=total_results,
            has_next_page=next_page_link,
        )

    def get_by_id(self, edition_id: int) -> Book:
        """
        Retrieves a book by its edition ID.

        Parameters
        ----------
        edition_id : int
            The edition ID of the book.

        Returns
        -------
        Book
            Book object populated with detailed information.

        Raises
        ------
        FileNotFoundError
            If no book is found with the given edition_id.
        ParsingError
            If parsing or HTTP errors occur.

        Examples
        --------
        >>> service.get_by_id(1).title
        'Some Book'
        """
        logger.info(f"Getting book by edition_id: {edition_id}")
        url = f"{self.base_url}/v1/book/{edition_id}/stats:true"
        try:
            response = self.client.get(url)
            json_data = response.json().get("response")
            if not json_data:
                cod_description = response.json().get("cod_description", "No description provided.")
                error_msg = f"No data found for edition_id {edition_id}. Description: {cod_description}"
                logger.warning(error_msg)
                raise FileNotFoundError(error_msg)
            self._clean_book_json_data(json_data)
            book = Book.model_validate(json_data)
            logger.info(
                "Successfully retrieved book: '%s' (Edition ID: %s)",
                book.title,
                edition_id,
            )
            return book
        except FileNotFoundError:
            raise
        except HTTPClientError as e:
            logger.error(
                f"HTTP error retrieving book for edition_id {edition_id}: {e}",
                exc_info=True,
            )
<<<<<<< HEAD
            raise ParsingError(
                f"HTTP error retrieving book for edition_id {edition_id}."
            ) from e
        except (KeyError, ValueError, TypeError) as e:
            logger.error(
                f"Failed to parse book data for edition_id {edition_id}: {e}",
                exc_info=True,
            )
            raise ParsingError(
                f"Failed to parse book data for edition_id {edition_id}."
            ) from e
=======
            raise ParsingError(f"Failed to retrieve book for edition_id {edition_id}.") from e
>>>>>>> 28367e68

    def get_reviews(self, book_id: int, edition_id: int | None = None, page: int = 1) -> Pagination[BookReview]:
        """
        Retrieves reviews for a book.

        Parameters
        ----------
        book_id : int
            Book ID for which to retrieve reviews.
        edition_id : int or None, optional
            Specific edition ID, or auto-detected if None.
        page : int, optional
            Page number for pagination, by default 1.

        Returns
        -------
        Pagination[BookReview]
            A paginated list of reviews for the book.

        Raises
        ------
        ParsingError
            If the HTML structure changes or parsing fails.

        Examples
        --------
        >>> service.get_reviews(123).results
        [...]
        """
        url = f"{self.base_url}/livro/resenhas/{book_id}/mpage:{page}/limit:50"
        if edition_id:
            url += f"/edition:{edition_id}"
        logger.info(f"Getting reviews for book_id: {book_id}, page: {page}")
        try:
            response = self.client.get(url)
            soup = self.parse_html(response.text)
            if edition_id is None:
                edition_id = self._extract_edition_id_from_reviews_page(soup)
            book_reviews = [
                review
                for review in (
                    self._parse_review(r, book_id, edition_id) for r in safe_find_all(soup, "div", {"id": re.compile(r"resenha\d+")})
                )
                if review is not None
            ]
            next_page_link = safe_find(soup, "a", {"class": "proximo"})
        except (AttributeError, ValueError, IndexError, TypeError) as e:
            logger.error(f"Failed to parse book reviews: {e}", exc_info=True)
            raise ParsingError("Failed to parse book reviews.") from e
        except HTTPClientError as e:
            logger.error(
                f"HTTP error occurred during review fetching: {e}",
                exc_info=True,
            )
<<<<<<< HEAD
            raise ParsingError(
                "HTTP error occurred during review fetching."
            ) from e
=======
            raise ParsingError("An unexpected error occurred during review fetching.") from e
>>>>>>> 28367e68
        logger.info(f"Found {len(book_reviews)} reviews on page {page}.")
        return Pagination[BookReview](
            results=book_reviews,
            limit=50,
            page=page,
            total=len(book_reviews),
            has_next_page=next_page_link is not None,
        )

    def get_users_by_status(
        self,
        book_id: int,
        status: BookUserStatus,
        edition_id: int | None = None,
        limit: int = 500,
        page: int = 1,
    ) -> Pagination[int]:
        """
        Retrieves users who have a book with a specific status.

        Parameters
        ----------
        book_id : int
            The ID of the book.
        status : BookUserStatus
            The status of the book in the user's shelf.
        edition_id : int or None, optional
            The edition ID of the book, by default None.
        limit : int, optional
            The number of users to retrieve per page, by default 500.
        page : int, optional
            The page number for pagination, by default 1.

        Returns
        -------
        Pagination[int]
            A paginated list of user IDs.

        Raises
        ------
        ParsingError
            If the HTML structure changes and parsing fails.

        Examples
        --------
        >>> service.get_users_by_status(1, BookUserStatus.READERS).results[:3]
        [1, 2, 3]
        """
        url = f"{self.base_url}/livro/leitores/{status.value}/{book_id}/limit:{limit}/page:{page}"
        if edition_id:
            url += f"/edition:{edition_id}"
        logger.info(
            "Getting users for book_id: %s with status '%s' on page %s",
            book_id,
            status.value,
            page,
        )
        try:
            response = self.client.get(url)
            soup = self.parse_html(response.text)
            users_id = self._extract_user_ids_from_html(soup)
            next_page_link = safe_find(soup, "a", {"class": "proximo"})
        except (AttributeError, ValueError, IndexError, TypeError) as e:
            logger.error(f"Failed to parse users by status: {e}", exc_info=True)
            raise ParsingError("Failed to parse users by status.") from e
        except HTTPClientError as e:
            logger.error(
                "HTTP error occurred during user status fetching: %s",
                e,
                exc_info=True,
            )
<<<<<<< HEAD
            raise ParsingError(
                "HTTP error occurred during user status fetching."
            ) from e
=======
            raise ParsingError("An unexpected error occurred during user status fetching.") from e
>>>>>>> 28367e68
        logger.info(
            "Found %s users on page %s.",
            len(users_id),
            page,
        )
        return Pagination[int](
            results=users_id,
            limit=limit,
            page=page,
            total=len(users_id),
            has_next_page=next_page_link is not None,
        )

    def _extract_user_ids_from_html(self, soup) -> list[int]:
        """
        Extracts user IDs from the user list HTML soup.

        Parameters
        ----------
        soup : Tag
            BeautifulSoup Tag containing the user list.

        Returns
        -------
        list of int
            List of user IDs found on the page.

        Examples
        --------
        >>> html = (
        ...     "<div class='livro-leitor-container'>"
        ...     "<a href='/usuario/1-name'></a></div>"
        ... )
        >>> service._extract_user_ids_from_html(
        ...     BeautifulSoup(html, 'html.parser')
        ... )
        [1]
        """
        users_html = safe_find_all(soup, "div", {"class": "livro-leitor-container"})
        users_id = []
        for user_div in users_html:
            user_link = safe_find(user_div, "a")
            href = get_tag_attr(user_link, "href")
            if href:
                user_id = get_user_id_from_url(href)
                if user_id:
                    users_id.append(int(user_id))
                else:
                    logger.warning(f"Could not extract user ID from URL: {href}")
            else:
                logger.warning("Skipping user_div due to missing 'a' tag or href attribute.")
        return users_id

    def _extract_edition_id_from_reviews_page(self, soup) -> int | None:
        """
        Extracts the edition ID from the reviews page if not provided.

        Parameters
        ----------
        soup : Tag
            BeautifulSoup object of the reviews page.

        Returns
        -------
        int or None
            Edition ID or None if not found.

        Examples
        --------
        >>> html = (
        ...     "<div id='pg-livro-menu-principal-container'>"
        ...     "<a href='/livro/1-ed3'></a></div>"
        ... )
        >>> service._extract_edition_id_from_reviews_page(
        ...     BeautifulSoup(html, 'html.parser')
        ... )
        3
        """
        menu_div = safe_find(soup, "div", {"id": "pg-livro-menu-principal-container"})
        menu_div_a = safe_find(menu_div, "a") if menu_div else None
        href = get_tag_attr(menu_div_a, "href")
        if href:
            extracted_edition_id = get_book_edition_id_from_url(href)
            if extracted_edition_id:
                return int(extracted_edition_id)
            else:
                logger.warning(f"Could not extract edition_id from URL: {href}")
        return None

    def _parse_review(
        self,
        r: Tag,
        book_id: int,
        edition_id: int | None,
    ) -> BookReview | None:
        """
        Parses a single review div into a BookReview object.

        Parameters
        ----------
        r : Tag
            BeautifulSoup Tag for the review.
        book_id : int
            The book ID.
        edition_id : int or None
            The edition ID.

        Returns
        -------
        BookReview or None
            Parsed review or None if incomplete.

        Examples
        --------
        >>> html = "<div id='resenha1'></div>"
        >>> service._parse_review(
        ...     BeautifulSoup(html, 'html.parser'),
        ...     1,
        ...     None,
        ... )
        ... # doctest: +ELLIPSIS
        """
        review_id_str = get_tag_attr(r, "id")
        review_id = int(review_id_str.replace("resenha", "")) if review_id_str else None
        if review_id is None:
            logger.warning(f"Skipping review due to missing or invalid ID: {get_tag_attr(r, 'id')}")
            return None
        user_link = safe_find(r, "a", {"href": re.compile(r"/usuario/")})
        user_url = get_tag_attr(user_link, "href")
        user_id = int(get_user_id_from_url(user_url)) if user_url else None
        if user_id is None:
            logger.warning(f"Skipping review {review_id} due to missing user ID.")
            return None
        star_tag = safe_find(r, "star-rating")
        rating = float(get_tag_attr(star_tag, "rate")) if star_tag and get_tag_attr(star_tag, "rate") else 0.0
        comment_div = safe_find(r, "div", {"id": re.compile(r"resenhac\d+")})
        date, review_text = self._extract_review_date_and_text(comment_div, review_id)
        return BookReview(
            review_id=review_id,
            book_id=book_id,
            edition_id=edition_id,
            user_id=user_id,
            rating=rating,
            review_text=review_text,
            reviewed_at=date,
        )

    def _extract_review_date_and_text(self, comment_div: Tag | None, review_id: int) -> tuple[datetime | None, str]:
        """
        Extracts the review date and text from the comment div.

        Parameters
        ----------
        comment_div : Tag
            BeautifulSoup Tag containing the review comment.
        review_id : int
            ID of the review (for logging purposes).

        Returns
        -------
        tuple of (datetime or None, str)
            Parsed review date (if found) and review text.

        Examples
        --------
        >>> soup = BeautifulSoup(
        ...     '<span>01/01/2020</span> Great',
        ...     'html.parser',
        ... )
        >>> service._extract_review_date_and_text(soup, 1)[1]
        'Great'
        """
        date = None
        review_text = ""
        if comment_div:
            date_span = safe_find(comment_div, "span")
            date_text = get_tag_text(date_span, strip=True)
            if date_text:
                try:
                    date = datetime.strptime(date_text, "%d/%m/%Y")
                except ValueError:
                    logger.warning(f"Could not parse date '{date_text}' for review {review_id}. Setting to None.")
            content_parts = []
            if date_span:
                for sibling in date_span.next_siblings:
                    if isinstance(sibling, Tag):
                        content_parts.append(sibling.get_text(separator="\n", strip=True))
                    elif isinstance(sibling, str):
                        stripped_text = sibling.strip()
                        if stripped_text:
                            content_parts.append(stripped_text)
            else:
                content_parts.append(comment_div.get_text(separator="\n", strip=True))
            review_text = "\n".join(filter(None, content_parts)).strip()
        return date, review_text

    def _parse_search_result(self, book_div: Tag) -> BookSearchResult | None:
        """
        Parses a single book search result div into a BookSearchResult object.

        Parameters
        ----------
        book_div : Tag
            BeautifulSoup Tag for a single search result.

        Returns
        -------
        BookSearchResult or None
            Parsed result or None if data is incomplete.

        Examples
        --------
        >>> html = "<a class='capa-link-item' title='X' href='/livro/1-ed2'></a>"
        >>> service._parse_search_result(BeautifulSoup(html, 'html.parser'))
        BookSearchResult(...)
        """
        container = safe_find(book_div, "a", {"class": "capa-link-item"})
        if not container:
            logger.warning("Skipping book_div due to missing 'capa-link-item' container.")
            return None

        title = get_tag_attr(container, "title")
        book_url = f"{self.base_url}{get_tag_attr(container, 'href')}"
        img_url = self._extract_img_url(container)
        try:
            book_id = int(get_book_id_from_url(book_url))
            edition_id = int(get_book_edition_id_from_url(book_url))
<<<<<<< HEAD
        except ValueError:
            logger.warning(
                f"Skipping book_div due to invalid book/edition id in url: {book_url}"
            )
=======
        except Exception:
            logger.warning(f"Skipping book_div due to invalid book/edition id in url: {book_url}")
>>>>>>> 28367e68
            return None

        publisher, isbn = self._extract_publisher_and_isbn(book_div)
        rating = self._extract_rating(book_div, title)
        return BookSearchResult(
            edition_id=edition_id,
            book_id=book_id,
            title=title,
            publisher=publisher,
            isbn=isbn,
            url=book_url,
            cover_url=img_url,
            rating=rating,
        )

    def _extract_img_url(self, container: Tag) -> str:
        """
        Extracts the image URL from the book cover container.

        Parameters
        ----------
        container : Tag
            BeautifulSoup Tag for the image container.

        Returns
        -------
        str
            URL of the book cover image or an empty string if not found.

        Examples
        --------
        >>> html = "<a><img src='https://img.com/c.jpg'></a>"
        >>> service._extract_img_url(BeautifulSoup(html, 'html.parser').a)
        'https://img.com/c.jpg'
        """
        if container.img and isinstance(container.img, Tag):
            src = get_tag_attr(container.img, "src")
            if src and "https" in src:
                return f"https{src.split('https')[-1].strip()}"
        return ""

    def _extract_publisher_and_isbn(self, book_div: Tag) -> tuple[str | None, str | None]:
        """
        Extracts publisher and ISBN information from a book search result div.

        Parameters
        ----------
        book_div : Tag
            BeautifulSoup Tag for the book search result.

        Returns
        -------
        tuple of (str or None, str or None)
            Publisher and ISBN string or None if not found.

        Examples
        --------
        >>> html = "<div class='detalhes-2-sub'><div><span>Editora</span></div></div>"
        >>> service._extract_publisher_and_isbn(BeautifulSoup(html, 'html.parser'))
        ('Editora', None)
        """
        detalhes2sub = safe_find(book_div, "div", {"class": "detalhes-2-sub"})
        detalhes2sub_div = detalhes2sub.div if detalhes2sub else None
        spans = safe_find_all(detalhes2sub_div, "span") if detalhes2sub_div else []
        cleaned_spans = [text for span in spans if (text := span.get_text(strip=True)) and text != "|"]
        isbn_pattern = re.compile(r"^\d{9,13}$|^B0[A-Z0-9]{8,}$")
        isbn: str | None = None
        publisher: str | None = None
        if cleaned_spans:
            if isbn_pattern.match(cleaned_spans[0]):
                isbn = cleaned_spans[0]
            if len(cleaned_spans) > 1:
                publisher = cleaned_spans[1]
        return publisher, isbn

    def _extract_rating(self, book_div: Tag, title: str) -> float | None:
        """
        Extracts the rating value from a search result div.

        Parameters
        ----------
        book_div : Tag
            BeautifulSoup Tag for the book search result.
        title : str
            Title of the book (for logging purposes).

        Returns
        -------
        float or None
            The rating or None if not found or parsing fails.

        Examples
        --------
        >>> html = "<div class='star-mini'><strong>4,5</strong></div>"
        >>> service._extract_rating(BeautifulSoup(html, 'html.parser'), 'Example')
        4.5
        """
        star_mini = safe_find(book_div, "div", {"class": "star-mini"})
        if star_mini:
            strong_tag = safe_find(star_mini, "strong")
            rating_text = get_tag_text(strong_tag)
            if rating_text:
                try:
                    return float(rating_text.replace(",", "."))
                except ValueError:
                    logger.warning(f"Could not parse rating '{rating_text}' for book '{title}'. Setting to None.")
        return None

    def _extract_total_results(self, soup) -> int:
        """
        Extracts the total number of search results from the soup.

        Parameters
        ----------
        soup : Tag
            Parsed BeautifulSoup object of the search result page.

        Returns
        -------
        int
            Total number of results, or 0 if not found.

        Examples
        --------
        >>> service._extract_total_results(BeautifulSoup("<div class='contador'>1 encontrados</div>", 'html.parser'))
        1
        """
        total_results_tag = safe_find(soup, "div", {"class": "contador"})
        if total_results_tag:
            total_results_text = get_tag_text(total_results_tag)
            match = re.search(r"(\d+)\s+encontrados", total_results_text)
            if match:
                return int(match.group(1))
        return 0

    def _clean_book_json_data(self, json_data: dict) -> None:
        """
        Cleans and normalizes the JSON data returned from the API before model validation.

        Parameters
        ----------
        json_data : dict
            Dictionary from the API response, modified in place.

        Returns
        -------
        None

        Examples
        --------
        >>> data = {"url": "/book", "isbn": "0"}
        >>> service._clean_book_json_data(data)
        >>> data["cover_url"]
        ''
        """
        json_data["url"] = f"{self.base_url}{json_data['url']}"
        json_data["isbn"] = None if str(json_data.get("isbn", "0")) == "0" else json_data["isbn"]
        json_data["autor"] = None if json_data.get("autor", "").lower() == "não especificado" else json_data["autor"]
        json_data["serie"] = json_data.get("serie") or None
        json_data["volume"] = None if not json_data.get("volume") or str(json_data["volume"]) == "0" else str(json_data["volume"])
        json_data["mes"] = None if not json_data.get("mes") or str(json_data["mes"]).strip() == "" else json_data["mes"]
        img_url = json_data.get("img_url", "")
        json_data["cover_url"] = f"https{img_url.split('https')[-1].strip()}" if img_url and "https" in img_url else ""
        generos = json_data.get("generos")
        json_data["generos"] = generos if generos else None<|MERGE_RESOLUTION|>--- conflicted
+++ resolved
@@ -89,13 +89,9 @@
                 f"HTTP error occurred during book search: {e}",
                 exc_info=True,
             )
-<<<<<<< HEAD
             raise ParsingError(
                 "HTTP error occurred during book search."
             ) from e
-=======
-            raise ParsingError("An unexpected error occurred during book search.") from e
->>>>>>> 28367e68
 
         logger.info(
             "Found %s books on page %s, total %s results.",
@@ -162,7 +158,6 @@
                 f"HTTP error retrieving book for edition_id {edition_id}: {e}",
                 exc_info=True,
             )
-<<<<<<< HEAD
             raise ParsingError(
                 f"HTTP error retrieving book for edition_id {edition_id}."
             ) from e
@@ -174,9 +169,6 @@
             raise ParsingError(
                 f"Failed to parse book data for edition_id {edition_id}."
             ) from e
-=======
-            raise ParsingError(f"Failed to retrieve book for edition_id {edition_id}.") from e
->>>>>>> 28367e68
 
     def get_reviews(self, book_id: int, edition_id: int | None = None, page: int = 1) -> Pagination[BookReview]:
         """
@@ -231,13 +223,10 @@
                 f"HTTP error occurred during review fetching: {e}",
                 exc_info=True,
             )
-<<<<<<< HEAD
             raise ParsingError(
                 "HTTP error occurred during review fetching."
             ) from e
-=======
-            raise ParsingError("An unexpected error occurred during review fetching.") from e
->>>>>>> 28367e68
+
         logger.info(f"Found {len(book_reviews)} reviews on page {page}.")
         return Pagination[BookReview](
             results=book_reviews,
@@ -309,13 +298,9 @@
                 e,
                 exc_info=True,
             )
-<<<<<<< HEAD
             raise ParsingError(
                 "HTTP error occurred during user status fetching."
             ) from e
-=======
-            raise ParsingError("An unexpected error occurred during user status fetching.") from e
->>>>>>> 28367e68
         logger.info(
             "Found %s users on page %s.",
             len(users_id),
@@ -543,15 +528,10 @@
         try:
             book_id = int(get_book_id_from_url(book_url))
             edition_id = int(get_book_edition_id_from_url(book_url))
-<<<<<<< HEAD
         except ValueError:
             logger.warning(
                 f"Skipping book_div due to invalid book/edition id in url: {book_url}"
             )
-=======
-        except Exception:
-            logger.warning(f"Skipping book_div due to invalid book/edition id in url: {book_url}")
->>>>>>> 28367e68
             return None
 
         publisher, isbn = self._extract_publisher_and_isbn(book_div)
