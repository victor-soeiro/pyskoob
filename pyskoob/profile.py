import logging

from pyskoob.auth import AuthService
from pyskoob.http.client import SyncHTTPClient
from pyskoob.internal.base import BaseSkoobService
from pyskoob.models.enums import BookLabel, BookShelf, BookStatus

logger = logging.getLogger(__name__)


class SkoobProfileService(BaseSkoobService):
<<<<<<< HEAD
    def __init__(self, client: SyncHTTPClient, auth_service: AuthService):
=======
    """Perform profile-related actions such as labeling and rating books.

    This service requires an authenticated session via
    :class:`AuthService` and is typically used alongside
    :class:`UserService` when manipulating the logged user's bookshelf
    and other profile metadata.
    """
    def __init__(self, client: httpx.Client, auth_service: AuthService):
>>>>>>> d4fcb5b9
        """
        Initializes the SkoobProfileService.

        Parameters
        ----------
        client : SyncHTTPClient
            The HTTP client to use for requests.
        auth_service : AuthService
            The authentication service.
        """
        super().__init__(client)
        self._auth_service = auth_service

    def _validate_login(self) -> None:
        """
        Validates if the user is logged in.
        """
        self._auth_service.validate_login()

    def add_book_label(self, edition_id: int, label: BookLabel) -> bool:
        """
        Adds a label to a book.

        Parameters
        ----------
        edition_id : int
            The edition ID of the book.
        label : BookLabel
            The label to add.

        Returns
        -------
        bool
            True if the label was added successfully, False otherwise.
        """
        self._validate_login()
        url = f'{self.base_url}/v1/label_add/{edition_id}/{label.value}'
        response = self.client.get(url)
        response.raise_for_status()
        return response.json().get('success', False)

    def remove_book_label(self, edition_id: int) -> bool:
        """
        Removes a label from a book.

        Parameters
        ----------
        edition_id : int
            The edition ID of the book.

        Returns
        -------
        bool
            True if the label was removed successfully, False otherwise.
        """
        self._validate_login()
        url = f'{self.base_url}/v1/label_del/{edition_id}'
        response = self.client.get(url)
        response.raise_for_status()
        return response.json().get('success', False)

    def update_book_status(self, edition_id: int, status: BookStatus) -> bool:
        """
        Updates the status of a book.

        Parameters
        ----------
        edition_id : int
            The edition ID of the book.
        status : BookStatus
            The new status for the book.

        Returns
        -------
        bool
            True if the status was updated successfully, False otherwise.
        """
        self._validate_login()
        url = f'{self.base_url}/v1/shelf_add/{edition_id}/{status.value}'
        response = self.client.get(url)
        response.raise_for_status()
        return response.json().get('success', False)

    def remove_book_status(self, edition_id: int) -> bool:
        """
        Removes the status of a book.

        Parameters
        ----------
        edition_id : int
            The edition ID of the book.

        Returns
        -------
        bool
            True if the status was removed successfully, False otherwise.
        """
        self._validate_login()
        url = f'{self.base_url}/v1/shelf_del/{edition_id}'
        response = self.client.get(url)
        response.raise_for_status()
        return response.json().get('success', False)

    def change_book_shelf(self, edition_id: int, bookshelf: BookShelf) -> bool:
        """
        Changes the bookshelf of a book.

        Parameters
        ----------
        edition_id : int
            The edition ID of the book.
        bookshelf : BookShelf
            The new bookshelf for the book.

        Returns
        -------
        bool
            True if the bookshelf was changed successfully.
        """
        self._validate_login()
        url = f'{self.base_url}/estante/prateleira/{edition_id}/{bookshelf.value}'
        response = self.client.get(url)
        response.raise_for_status()
        return True

    def rate_book(self, edition_id: int, ranking: float) -> bool:
        """
        Rates a book.

        Parameters
        ----------
        edition_id : int
            The edition ID of the book.
        ranking : float
            The rating to give to the book (from 0 to 5).

        Returns
        -------
        bool
            True if the book was rated successfully.

        Raises
        ------
        ValueError
            If the rating is not between 0 and 5.
        RuntimeError
            If it fails to rate the book.
        """
        self._validate_login()
        if not (0 <= ranking <= 5):
            raise ValueError('Rating must be between 0 and 5.')

        url = f'{self.base_url}/v1/book_rate/{edition_id}/{ranking}'
        response = self.client.get(url)
        response.raise_for_status()

        if not response.json().get('success'):
            raise RuntimeError('Failed to rate the book.')
        return True<|MERGE_RESOLUTION|>--- conflicted
+++ resolved
@@ -9,20 +9,13 @@
 
 
 class SkoobProfileService(BaseSkoobService):
-<<<<<<< HEAD
     def __init__(self, client: SyncHTTPClient, auth_service: AuthService):
-=======
-    """Perform profile-related actions such as labeling and rating books.
+        """Perform profile-related actions such as labeling and rating books.
 
-    This service requires an authenticated session via
-    :class:`AuthService` and is typically used alongside
-    :class:`UserService` when manipulating the logged user's bookshelf
-    and other profile metadata.
-    """
-    def __init__(self, client: httpx.Client, auth_service: AuthService):
->>>>>>> d4fcb5b9
-        """
-        Initializes the SkoobProfileService.
+        This service requires an authenticated session via
+        :class:`AuthService` and is typically used alongside
+        :class:`UserService` when manipulating the logged user's bookshelf
+        and other profile metadata.
 
         Parameters
         ----------
