"""Profile management helpers for authenticated Skoob users."""

import logging
from collections.abc import Callable
from typing import Any

from pyskoob.auth import AsyncAuthService, AuthService
from pyskoob.exceptions import ProfileError
from pyskoob.http.client import AsyncHTTPClient, SyncHTTPClient
from pyskoob.internal.async_authenticated import AsyncAuthenticatedService
from pyskoob.internal.authenticated import AuthenticatedService
from pyskoob.models.enums import BookLabel, BookShelf, BookStatus
from pyskoob.utils.sync_async import maybe_await, run_sync

logger = logging.getLogger(__name__)


class _ProfileServiceMixin:
    """Shared profile actions for sync and async services."""

    client: Any
    base_url: str
    _validate_login: Callable[[], Any]

    async def _add_book_label(self, edition_id: int, label: BookLabel) -> bool:
        """Add a label to a book."""

        await maybe_await(self._validate_login)
        url = f"{self.base_url}/v1/label_add/{edition_id}/{label.value}"
        response = await maybe_await(self.client.get, url)
        response.raise_for_status()
        return response.json().get("success", False)

    async def _remove_book_label(self, edition_id: int) -> bool:
        """Remove a label from a book."""

        await maybe_await(self._validate_login)
        url = f"{self.base_url}/v1/label_del/{edition_id}"
        response = await maybe_await(self.client.get, url)
        response.raise_for_status()
        return response.json().get("success", False)

    async def _update_book_status(self, edition_id: int, status: BookStatus) -> bool:
        """Update the user's status for a book."""

        await maybe_await(self._validate_login)
        url = f"{self.base_url}/v1/shelf_add/{edition_id}/{status.value}"
        response = await maybe_await(self.client.get, url)
        response.raise_for_status()
        return response.json().get("success", False)

    async def _remove_book_status(self, edition_id: int) -> bool:
        """Remove the user's status for a book."""

        await maybe_await(self._validate_login)
        url = f"{self.base_url}/v1/shelf_del/{edition_id}"
        response = await maybe_await(self.client.get, url)
        response.raise_for_status()
        return response.json().get("success", False)

    async def _change_book_shelf(self, edition_id: int, bookshelf: BookShelf) -> bool:
        """Move a book to a different bookshelf."""

        await maybe_await(self._validate_login)
        url = f"{self.base_url}/estante/prateleira/{edition_id}/{bookshelf.value}"
        response = await maybe_await(self.client.get, url)
        response.raise_for_status()
        return response.json().get("success", False)

    async def _rate_book(self, edition_id: int, ranking: float) -> bool:
        """Rate a book in the authenticated profile."""

        await maybe_await(self._validate_login)
        if not (0 <= ranking <= 5):
            raise ValueError("Rating must be between 0 and 5.")
        url = f"{self.base_url}/v1/book_rate/{edition_id}/{ranking}"
        response = await maybe_await(self.client.get, url)
        response.raise_for_status()
        if not response.json().get("success"):
            raise RuntimeError("Failed to rate the book.")
        return True


class SkoobProfileService(_ProfileServiceMixin, AuthenticatedService):
    """Perform profile-related actions such as labeling and rating books."""

    def __init__(self, client: SyncHTTPClient, auth_service: AuthService):
        """Initialize the service with dependencies.

        This service requires an authenticated session via
        :class:`AuthService` and is typically used alongside
        :class:`UserService` when manipulating the logged user's bookshelf
        and other profile metadata.

        Parameters
        ----------
        client : SyncHTTPClient
            The HTTP client to use for requests.
        auth_service : AuthService
            The authentication service.
        """
        super().__init__(client, auth_service)

    def add_book_label(self, edition_id: int, label: BookLabel) -> bool:
        """
        Adds a label to a book.

        Parameters
        ----------
        edition_id : int
            The edition ID of the book.
        label : BookLabel
            The label to add.

        Returns
        -------
        bool
            True if the label was added successfully, False otherwise.

        Examples
        --------
        >>> service.add_book_label(10, BookLabel.FAVORITE)
        True
        """
        return run_sync(self._add_book_label(edition_id, label))

    def remove_book_label(self, edition_id: int) -> bool:
        """
        Removes a label from a book.

        Parameters
        ----------
        edition_id : int
            The edition ID of the book.

        Returns
        -------
        bool
            True if the label was removed successfully, False otherwise.

        Examples
        --------
        >>> service.remove_book_label(10)
        True
        """
        return run_sync(self._remove_book_label(edition_id))

    def update_book_status(self, edition_id: int, status: BookStatus) -> bool:
        """
        Updates the status of a book.

        Parameters
        ----------
        edition_id : int
            The edition ID of the book.
        status : BookStatus
            The new status for the book.

        Returns
        -------
        bool
            True if the status was updated successfully, False otherwise.

        Examples
        --------
        >>> service.update_book_status(10, BookStatus.READ)
        True
        """
        return run_sync(self._update_book_status(edition_id, status))

    def remove_book_status(self, edition_id: int) -> bool:
        """
        Removes the status of a book.

        Parameters
        ----------
        edition_id : int
            The edition ID of the book.

        Returns
        -------
        bool
            True if the status was removed successfully, False otherwise.

        Examples
        --------
        >>> service.remove_book_status(10)
        True
        """
        return run_sync(self._remove_book_status(edition_id))

    def change_book_shelf(self, edition_id: int, bookshelf: BookShelf) -> bool:
        """
        Changes the bookshelf of a book.

        Parameters
        ----------
        edition_id : int
            The edition ID of the book.
        bookshelf : BookShelf
            The new bookshelf for the book.

        Returns
        -------
        bool
            True if the bookshelf was changed successfully, False otherwise.

        Examples
        --------
        >>> service.change_book_shelf(10, BookShelf.FAVORITES)
        True
        """
        return run_sync(self._change_book_shelf(edition_id, bookshelf))

    def rate_book(self, edition_id: int, ranking: float) -> bool:
        """
        Rates a book.

        Parameters
        ----------
        edition_id : int
            The edition ID of the book.
        ranking : float
            The rating to give to the book (from 0 to 5).

        Returns
        -------
        bool
            True if the book was rated successfully.

        Raises
        ------
        ValueError
            If the rating is not between 0 and 5.
        ProfileError
            If Skoob rejects the rating.

        Examples
        --------
        >>> service.rate_book(10, 4.5)
        True
        """
        return run_sync(self._rate_book(edition_id, ranking))

<<<<<<< HEAD
=======
        if not response.json().get("success"):
            raise ProfileError("Failed to rate the book.")
        return True
>>>>>>> e92c68c7

class AsyncSkoobProfileService(_ProfileServiceMixin, AsyncAuthenticatedService):  # pragma: no cover - thin async wrapper
    """Asynchronous variant of :class:`SkoobProfileService`."""

    def __init__(self, client: AsyncHTTPClient, auth_service: AsyncAuthService):
        super().__init__(client, auth_service)

    async def add_book_label(self, edition_id: int, label: BookLabel) -> bool:
        """Add a label to a book in the authenticated profile."""

        return await self._add_book_label(edition_id, label)

    async def remove_book_label(self, edition_id: int) -> bool:
        """Remove a label from a book in the authenticated profile."""

        return await self._remove_book_label(edition_id)

    async def update_book_status(self, edition_id: int, status: BookStatus) -> bool:
        """Update the user's status for a book."""

        return await self._update_book_status(edition_id, status)

    async def remove_book_status(self, edition_id: int) -> bool:
        """Remove the user's status for a book."""

        return await self._remove_book_status(edition_id)

    async def change_book_shelf(self, edition_id: int, bookshelf: BookShelf) -> bool:
        """Move a book to a different bookshelf."""

        return await self._change_book_shelf(edition_id, bookshelf)

    async def rate_book(self, edition_id: int, ranking: float) -> bool:
<<<<<<< HEAD
        """Rate a book in the authenticated profile."""

        return await self._rate_book(edition_id, ranking)
=======
        """Rate a book in the authenticated profile.

        Parameters
        ----------
        edition_id : int
            The edition identifier.
        ranking : float
            Rating between 0 and 5.

        Returns
        -------
        bool
            ``True`` if the rating was saved.

        Raises
        ------
        ValueError
            If ``ranking`` is outside the 0–5 range.
        ProfileError
            If Skoob rejects the rating.
        """

        await self._validate_login()
        if not (0 <= ranking <= 5):
            raise ValueError("Rating must be between 0 and 5.")
        url = f"{self.base_url}/v1/book_rate/{edition_id}/{ranking}"
        response = await self.client.get(url)
        response.raise_for_status()
        if not response.json().get("success"):
            raise ProfileError("Failed to rate the book.")
        return True
>>>>>>> e92c68c7
<|MERGE_RESOLUTION|>--- conflicted
+++ resolved
@@ -242,12 +242,6 @@
         """
         return run_sync(self._rate_book(edition_id, ranking))
 
-<<<<<<< HEAD
-=======
-        if not response.json().get("success"):
-            raise ProfileError("Failed to rate the book.")
-        return True
->>>>>>> e92c68c7
 
 class AsyncSkoobProfileService(_ProfileServiceMixin, AsyncAuthenticatedService):  # pragma: no cover - thin async wrapper
     """Asynchronous variant of :class:`SkoobProfileService`."""
@@ -281,40 +275,6 @@
         return await self._change_book_shelf(edition_id, bookshelf)
 
     async def rate_book(self, edition_id: int, ranking: float) -> bool:
-<<<<<<< HEAD
         """Rate a book in the authenticated profile."""
 
-        return await self._rate_book(edition_id, ranking)
-=======
-        """Rate a book in the authenticated profile.
-
-        Parameters
-        ----------
-        edition_id : int
-            The edition identifier.
-        ranking : float
-            Rating between 0 and 5.
-
-        Returns
-        -------
-        bool
-            ``True`` if the rating was saved.
-
-        Raises
-        ------
-        ValueError
-            If ``ranking`` is outside the 0–5 range.
-        ProfileError
-            If Skoob rejects the rating.
-        """
-
-        await self._validate_login()
-        if not (0 <= ranking <= 5):
-            raise ValueError("Rating must be between 0 and 5.")
-        url = f"{self.base_url}/v1/book_rate/{edition_id}/{ranking}"
-        response = await self.client.get(url)
-        response.raise_for_status()
-        if not response.json().get("success"):
-            raise ProfileError("Failed to rate the book.")
-        return True
->>>>>>> e92c68c7
+        return await self._rate_book(edition_id, ranking)