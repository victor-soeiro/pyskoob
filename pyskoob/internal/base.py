from bs4 import BeautifulSoup

from pyskoob.http.client import SyncHTTPClient
from pyskoob.http.httpx import HttpxSyncClient


class BaseHttpService:
    """
    A base class for HTTP services.

    Attributes
    ----------
    _base_url : str
        The base URL for the service.
    _client : SyncHTTPClient
        The HTTP client for making requests.
    """
    _base_url: str

    def __init__(self, client: SyncHTTPClient, base_url: str):
        """
        Initializes the BaseHttpService.

        Parameters
        ----------
        client : SyncHTTPClient
            The HTTP client to use for requests.
        base_url : str
            The base URL for the service.
        """
        self._client = client
        self._base_url = base_url

    @property
    def client(self) -> SyncHTTPClient:
        """
        The HTTPX client.

        Returns
        -------
        SyncHTTPClient
            The HTTP client instance.
        """
        return self._client

    @property
    def base_url(self) -> str:
        """
        The base URL for the service.

        Returns
        -------
        str
            The base URL.
        """
        return self._base_url

    def parse_html(self, content: str) -> BeautifulSoup:
        """
        Parses HTML content into a BeautifulSoup object.

        Parameters
        ----------
        content : str
            The HTML content to parse.

        Returns
        -------
        BeautifulSoup
            The parsed BeautifulSoup object.

        Examples
        --------
        >>> service.parse_html("<html></html>").name
        '[document]'
        """
        return BeautifulSoup(content, "html.parser")


class BaseSkoobService(BaseHttpService):
<<<<<<< HEAD
    def __init__(self, client: SyncHTTPClient | None):
        """
        Initializes the BaseSkoobService.

        Parameters
        ----------
        client : SyncHTTPClient | None
            The HTTP client to use for requests. If None, a new client is created.
=======
    def __init__(self, client: httpx.Client | None):
        """Initialize the service for the Skoob website.

        Parameters
        ----------
        client : httpx.Client | None
            Optional client to use. A new client is created when ``None``.

        Examples
        --------
        >>> BaseSkoobService(httpx.Client())
        <BaseSkoobService ...>
>>>>>>> c89b6cf8
        """
        super().__init__(client or HttpxSyncClient(), 'https://www.skoob.com.br')<|MERGE_RESOLUTION|>--- conflicted
+++ resolved
@@ -78,7 +78,6 @@
 
 
 class BaseSkoobService(BaseHttpService):
-<<<<<<< HEAD
     def __init__(self, client: SyncHTTPClient | None):
         """
         Initializes the BaseSkoobService.
@@ -87,19 +86,10 @@
         ----------
         client : SyncHTTPClient | None
             The HTTP client to use for requests. If None, a new client is created.
-=======
-    def __init__(self, client: httpx.Client | None):
-        """Initialize the service for the Skoob website.
-
-        Parameters
-        ----------
-        client : httpx.Client | None
-            Optional client to use. A new client is created when ``None``.
 
         Examples
         --------
         >>> BaseSkoobService(httpx.Client())
         <BaseSkoobService ...>
->>>>>>> c89b6cf8
         """
         super().__init__(client or HttpxSyncClient(), 'https://www.skoob.com.br')