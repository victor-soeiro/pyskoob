from __future__ import annotations

<<<<<<< HEAD
"""Client facades bundling synchronous and asynchronous services."""
=======
from typing import Any
>>>>>>> 9f634431

from pyskoob.auth import AsyncAuthService, AuthService
from pyskoob.authors import AsyncAuthorService, AuthorService
from pyskoob.books import AsyncBookService, BookService
from pyskoob.http.httpx import HttpxAsyncClient, HttpxSyncClient
from pyskoob.profile import AsyncSkoobProfileService, SkoobProfileService
from pyskoob.publishers import AsyncPublisherService, PublisherService
from pyskoob.users import AsyncUserService, UserService
from pyskoob.utils import RateLimiter


class SkoobClient:
    """Facade for interacting with Skoob services.

    Examples
    --------
    >>> with SkoobClient() as client:
    ...     client.auth.login_with_cookies("token")
    """

    def __init__(self, rate_limiter: RateLimiter | None = None) -> None:
        """Initializes the SkoobClient.

        Parameters
        ----------
        rate_limiter:
            Optional rate limiter used to throttle requests. If ``None``, a
            default limiter allowing one request per second is used.
        """

        self._client = HttpxSyncClient(rate_limiter=rate_limiter)
        self.auth = AuthService(self._client)
        self.books = BookService(self._client)
        self.authors = AuthorService(self._client)
        self.users = UserService(self._client, self.auth)
        self.me = SkoobProfileService(self._client, self.auth)
        self.publishers = PublisherService(self._client)

    def __enter__(self) -> SkoobClient:
        """
        Enter the runtime context for the SkoobClient.

        Returns
        -------
        SkoobClient
            The SkoobClient instance.

        Examples
        --------
        >>> with SkoobClient() as client:
        ...     pass
        """
        return self

    def __exit__(self, exc_type, exc_val, exc_tb) -> bool | None:
        """
        Exit the runtime context, closing the HTTPX client.

        Parameters
        ----------
        exc_type : type
            The exception type.
        exc_val : Exception
            The exception value.
        exc_tb : traceback
            The traceback object.

        Returns
        -------
        bool or None
            ``True`` to suppress the exception; otherwise ``None`` or ``False``
            to propagate it.

        Examples
        --------
        >>> client = SkoobClient()
        >>> client.__exit__(None, None, None)
        None
        """
        self._client.close()


class SkoobAsyncClient:
    """Facade for interacting with Skoob services asynchronously.

    Parameters
    ----------
    rate_limiter:
        Optional rate limiter used to throttle requests. If ``None``, a
        default limiter allowing one request per second is used.
    **client_kwargs:
        Additional keyword arguments forwarded to ``httpx.AsyncClient``.
    """

    def __init__(self, rate_limiter: RateLimiter | None = None, **client_kwargs: Any) -> None:
        self._client = HttpxAsyncClient(rate_limiter=rate_limiter, **client_kwargs)
        self.auth = AsyncAuthService(self._client)
        self.books = AsyncBookService(self._client)
        self.authors = AsyncAuthorService(self._client)
        self.users = AsyncUserService(self._client, self.auth)
        self.me = AsyncSkoobProfileService(self._client, self.auth)
        self.publishers = AsyncPublisherService(self._client)

    async def __aenter__(self) -> SkoobAsyncClient:
        return self

    async def __aexit__(self, exc_type, exc_val, exc_tb) -> bool | None:
        await self._client.close()
        return None<|MERGE_RESOLUTION|>--- conflicted
+++ resolved
@@ -1,10 +1,8 @@
+"""Client facades bundling synchronous and asynchronous services."""
+
 from __future__ import annotations
 
-<<<<<<< HEAD
-"""Client facades bundling synchronous and asynchronous services."""
-=======
 from typing import Any
->>>>>>> 9f634431
 
 from pyskoob.auth import AsyncAuthService, AuthService
 from pyskoob.authors import AsyncAuthorService, AuthorService
