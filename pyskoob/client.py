"""Client facades bundling synchronous and asynchronous services."""

from __future__ import annotations

<<<<<<< HEAD
from typing import Any, Literal
=======
from types import TracebackType
from typing import Any
>>>>>>> 8cf549d5

from pyskoob.auth import AsyncAuthService, AuthService
from pyskoob.authors import AsyncAuthorService, AuthorService
from pyskoob.books import AsyncBookService, BookService
from pyskoob.http.client import AsyncHTTPClient
from pyskoob.http.httpx import HttpxAsyncClient, HttpxSyncClient
from pyskoob.profile import AsyncSkoobProfileService, SkoobProfileService
from pyskoob.publishers import AsyncPublisherService, PublisherService
from pyskoob.users import AsyncUserService, UserService
from pyskoob.utils import RateLimiter


class SkoobClient:
    """Facade for interacting with Skoob services.

    Examples
    --------
    >>> with SkoobClient() as client:
    ...     client.auth.login_with_cookies("token")
    """

    def __init__(self, rate_limiter: RateLimiter | None = None, **kwargs: Any) -> None:
        """Initializes the SkoobClient.

        Parameters
        ----------
        rate_limiter:
            Optional rate limiter used to throttle requests. If ``None``, a
            default limiter allowing one request per second is used.
        **kwargs:
            Additional keyword arguments forwarded to ``httpx.Client`` when the
            underlying :class:`HttpxSyncClient` is constructed.
        """

        self._client = HttpxSyncClient(rate_limiter=rate_limiter, **kwargs)
        self.auth = AuthService(self._client)
        self.books = BookService(self._client)
        self.authors = AuthorService(self._client)
        self.users = UserService(self._client, self.auth)
        self.me = SkoobProfileService(self._client, self.auth)
        self.publishers = PublisherService(self._client)

    def __enter__(self) -> SkoobClient:
        """
        Enter the runtime context for the SkoobClient.

        Returns
        -------
        SkoobClient
            The SkoobClient instance.

        Examples
        --------
        >>> with SkoobClient() as client:
        ...     pass
        """
        return self

<<<<<<< HEAD
    def __exit__(self, exc_type, exc_val, exc_tb) -> Literal[False]:
        """Exit the runtime context, closing the HTTPX client.
=======
    def __exit__(
        self,
        exc_type: type[BaseException] | None,
        exc_val: BaseException | None,
        exc_tb: TracebackType | None,
    ) -> bool | None:
        """
        Exit the runtime context, closing the HTTPX client.
>>>>>>> 8cf549d5

        Parameters
        ----------
        exc_type : type[BaseException] | None
            The exception type.
        exc_val : BaseException | None
            The exception value.
        exc_tb : TracebackType | None
            The traceback object.

        Returns
        -------
        Literal[False]
            Always returns ``False`` so exceptions are never suppressed.

        Examples
        --------
        >>> client = SkoobClient()
        >>> client.__exit__(None, None, None)
        False
        """
        self._client.close()
<<<<<<< HEAD
        return False
=======
        return None
>>>>>>> 8cf549d5


class SkoobAsyncClient:
    """Facade for interacting with Skoob services asynchronously.

    Parameters
    ----------
    http_client:
        Optional pre-configured HTTP client implementing :class:`AsyncHTTPClient`.
        When provided, ``rate_limiter`` and ``client_kwargs`` are ignored.
    rate_limiter:
        Optional rate limiter used to throttle requests. When ``http_client`` is
        ``None``, a default limiter allowing one request per second is used.
    **client_kwargs:
        Additional keyword arguments forwarded to ``httpx.AsyncClient`` when the
        default client is constructed.
    """

    def __init__(
        self,
        http_client: AsyncHTTPClient | None = None,
        *,
        rate_limiter: RateLimiter | None = None,
        **client_kwargs: Any,
    ) -> None:
        if http_client is not None:
            self._client = http_client
        else:
            self._client = HttpxAsyncClient(rate_limiter=rate_limiter, **client_kwargs)
        self.auth = AsyncAuthService(self._client)
        self.books = AsyncBookService(self._client)
        self.authors = AsyncAuthorService(self._client)
        self.users = AsyncUserService(self._client, self.auth)
        self.me = AsyncSkoobProfileService(self._client, self.auth)
        self.publishers = AsyncPublisherService(self._client)

    async def __aenter__(self) -> SkoobAsyncClient:
        return self

    async def __aexit__(self, exc_type, exc_val, exc_tb) -> Literal[False]:
        """Exit the async runtime context, closing the HTTPX client.

        Parameters
        ----------
        exc_type : type
            The exception type.
        exc_val : Exception
            The exception value.
        exc_tb : traceback
            The traceback object.

        Returns
        -------
        Literal[False]
            Always returns ``False`` so exceptions are never suppressed.
        """
        await self.close()
        return False

    async def close(self) -> None:
        """Close the underlying HTTP client.

        Examples
        --------
        >>> client = SkoobAsyncClient()
        >>> await client.close()
        """
        await self._client.close()<|MERGE_RESOLUTION|>--- conflicted
+++ resolved
@@ -2,12 +2,8 @@
 
 from __future__ import annotations
 
-<<<<<<< HEAD
+from types import TracebackType
 from typing import Any, Literal
-=======
-from types import TracebackType
-from typing import Any
->>>>>>> 8cf549d5
 
 from pyskoob.auth import AsyncAuthService, AuthService
 from pyskoob.authors import AsyncAuthorService, AuthorService
@@ -66,19 +62,14 @@
         """
         return self
 
-<<<<<<< HEAD
-    def __exit__(self, exc_type, exc_val, exc_tb) -> Literal[False]:
-        """Exit the runtime context, closing the HTTPX client.
-=======
     def __exit__(
         self,
         exc_type: type[BaseException] | None,
         exc_val: BaseException | None,
         exc_tb: TracebackType | None,
-    ) -> bool | None:
+    ) -> Literal[False]:
         """
         Exit the runtime context, closing the HTTPX client.
->>>>>>> 8cf549d5
 
         Parameters
         ----------
@@ -101,11 +92,7 @@
         False
         """
         self._client.close()
-<<<<<<< HEAD
         return False
-=======
-        return None
->>>>>>> 8cf549d5
 
 
 class SkoobAsyncClient:
