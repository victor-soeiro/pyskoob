--- conflicted
+++ resolved
@@ -145,7 +145,6 @@
     return birth_date, location
 
 
-<<<<<<< HEAD
 def _parse_rating_summary(
     stats_div: Tag | None,
 ) -> tuple[int | None, int | None, int | None, float | None]:
@@ -165,7 +164,7 @@
         corresponding value cannot be determined.
     """
 
-=======
+
 def extract_author_stats(soup: Tag) -> AuthorStats:
     """Extract readership and rating statistics for an author.
 
@@ -187,7 +186,6 @@
     """
 
     stats_div = safe_find(soup, "div", {"id": "livro-perfil-status02"})
->>>>>>> 43875dcf
     followers = readers = ratings = None
     average_rating = None
     if stats_div:
@@ -397,7 +395,6 @@
 
 
 def parse_author_profile(soup: Tag, base_url: str) -> AuthorProfile:
-<<<<<<< HEAD
     """Parse an author profile page into a data model.
 
     Parameters
@@ -412,9 +409,6 @@
     AuthorProfile
         Structured representation of the author profile.
     """
-=======
-    """Parse the complete author profile page."""
->>>>>>> 43875dcf
 
     name = get_tag_text(safe_find(soup, "h1", {"class": "given-name"}))
     photo_url = get_tag_attr(safe_find(soup, "img", {"class": "img-rounded"}), "src")
