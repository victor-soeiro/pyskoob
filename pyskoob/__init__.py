"""Public API for the PySkoob package.

This module re-exports the most commonly used classes so that users can simply
import from ``pyskoob``. Everything listed in ``__all__`` is considered stable
and will not change without a deprecation period.
"""

<<<<<<< HEAD
from . import models
=======
__version__ = "0.1.1"

>>>>>>> 08fb6f80
from .auth import AuthService
from .authors import AuthorService
from .books import BookService
from .client import SkoobClient
from .exceptions import ParsingError
from .http.httpx import HttpxAsyncClient, HttpxSyncClient
from .profile import SkoobProfileService
from .publishers import PublisherService
from .users import UserService

__all__ = [
    "AuthService",
    "AuthorService",
    "BookService",
    "HttpxAsyncClient",
    "HttpxSyncClient",
    "PublisherService",
    "SkoobClient",
    "SkoobProfileService",
    "UserService",
<<<<<<< HEAD
    "models",
    "ParsingError",
=======
    "ParsingError",
    "__version__",
>>>>>>> 08fb6f80
]<|MERGE_RESOLUTION|>--- conflicted
+++ resolved
@@ -5,12 +5,9 @@
 and will not change without a deprecation period.
 """
 
-<<<<<<< HEAD
-from . import models
-=======
 __version__ = "0.1.1"
 
->>>>>>> 08fb6f80
+from . import models
 from .auth import AuthService
 from .authors import AuthorService
 from .books import BookService
@@ -31,11 +28,7 @@
     "SkoobClient",
     "SkoobProfileService",
     "UserService",
-<<<<<<< HEAD
     "models",
     "ParsingError",
-=======
-    "ParsingError",
     "__version__",
->>>>>>> 08fb6f80
 ]