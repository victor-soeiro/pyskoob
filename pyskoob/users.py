import logging
import re
from datetime import datetime

from bs4 import BeautifulSoup

from pyskoob.auth import AuthService
from pyskoob.exceptions import ParsingError
from pyskoob.http.client import SyncHTTPClient
from pyskoob.internal.base import BaseSkoobService
from pyskoob.models.book import BookReview
from pyskoob.models.enums import BookcaseOption, BrazilianState, UserGender, UsersRelation
from pyskoob.models.pagination import Pagination
from pyskoob.models.user import User, UserBook, UserReadStats, UserSearch
from pyskoob.utils.bs4_utils import (
    get_tag_attr,
    get_tag_text,
    safe_find,
    safe_find_all,
)
from pyskoob.utils.skoob_parser_utils import (
    get_book_edition_id_from_url,
    get_book_id_from_url,
    get_user_id_from_url,
)

logger = logging.getLogger(__name__)


class UserService(BaseSkoobService):
<<<<<<< HEAD
    def __init__(self, client: SyncHTTPClient, auth_service: AuthService):
=======
    """Fetch user profiles, books and friends from Skoob.

    The service depends on :class:`AuthService` to validate the current
    session before performing operations that require authentication such
    as retrieving your own profile or editing bookshelf information.
    """
    def __init__(self, client: httpx.Client, auth_service: AuthService):
>>>>>>> d4fcb5b9
        """
        Initializes the UserService.

        Parameters
        ----------
        client : SyncHTTPClient
            The HTTP client to use for requests.
        auth_service : AuthService
            The authentication service.
        """
        super().__init__(client)
        self._auth_service = auth_service

    def _validate_login(self):
        """
        Validates if the user is logged in.
        """
        self._auth_service.validate_login()

    def get_by_id(self, user_id: int) -> User:
        """
        Retrieves a user by their ID.

        Parameters
        ----------
        user_id : int
            The ID of the user.

        Returns
        -------
        User
            The user's information.

        Raises
        ------
        FileNotFoundError
            If the user with the given ID is not found.
        """
        self._validate_login()
        logger.info(f"Getting user by id: {user_id}")
        url = f"{self.base_url}/v1/user/{user_id}/stats:true"
        response = self.client.get(url)
        response.raise_for_status()

        json_data = response.json()
        if not json_data.get("success"):
            logger.warning(f"User with ID {user_id} not found.")
            raise FileNotFoundError(f"User with ID {user_id} not found.")

        user_data = json_data["response"]
        user_data["profile_url"] = self.base_url + user_data["url"]  # patch field for alias
        user = User.model_validate(user_data)
        logger.info(f"Successfully retrieved user: '{user.name}'")
        return user

    def get_relations(
        self,
        user_id: int,
        relation: UsersRelation,
        page: int = 1
    ) -> Pagination[int]:
        """
        Retrieves a user's relations (friends, followers, following).

        Parameters
        ----------
        user_id : int
            The ID of the user.
        relation : UsersRelation
            The type of relation to retrieve.
        page : int, optional
            The page number for pagination, by default 1.

        Returns
        -------
        Pagination[int]
            A paginated list of user IDs.

        Raises
        ------
        ParsingError
            If the HTML structure of the page changes and parsing fails.
        """
        self._validate_login()
        url = f'{self.base_url}/{relation.value}/listar/{user_id}/page:{page}/limit:100'
        logger.info(f"Getting '{relation.value}' for user_id: {user_id}, page: {page}")
        response = self.client.get(url)
        response.raise_for_status()

        soup = self.parse_html(response.text)
        try:
            users_html = safe_find_all(soup, 'div', {'class': 'usuarios-mini-lista-txt'})
            users_id = [
                int(get_user_id_from_url(get_tag_attr(i.a, 'href')))
                for i in users_html if i.find('a') and getattr(i, 'a', None)
            ]
            next_page_link = safe_find(soup, 'div', {'class': 'proximo'})
        except (AttributeError, ValueError, IndexError) as e:
            logger.error(f"Failed to parse user relations: {e}")
            raise ParsingError("Failed to parse user relations.") from e

        logger.info(f"Found {len(users_id)} users on page {page}.")
        return Pagination(
            results=users_id,
            limit=100,
            page=page,
            total=len(users_id),  # Placeholder, actual total is not easily available
            has_next_page=bool(next_page_link)
        )

    def get_reviews(
        self,
        user_id: int,
        page: int = 1
    ) -> Pagination[BookReview]:
        """
        Retrieves reviews made by a user.

        Parameters
        ----------
        user_id : int
            The ID of the user.
        page : int, optional
            The page number for pagination, by default 1.

        Returns
        -------
        Pagination[BookReview]
            A paginated list of book reviews.

        Raises
        ------
        ParsingError
            If the HTML structure of the page changes and parsing fails.
        """
        self._validate_login()
        url = f'{self.base_url}/estante/resenhas/{user_id}/mpage:{page}/limit:50'
        logger.info(f"Getting reviews for user_id: {user_id}, page: {page}")
        response = self.client.get(url)
        response.raise_for_status()

        user_reviews = []
        soup = self.parse_html(response.text)
        try:
            reviews_html = safe_find_all(soup, 'div', {'id': re.compile(r'resenha\d+')})
            for review_elem in reviews_html:
                review_id = int(get_tag_attr(review_elem, 'id').replace('resenha', ''))
                book_anchor = safe_find(review_elem, 'a', {'href': re.compile(r'.*\d+ed\d+.html')})
                book_url = get_tag_attr(book_anchor, 'href')
                book_id = int(get_book_id_from_url(book_url))
                edition_id = int(get_book_edition_id_from_url(book_url))
                star_rating = safe_find(review_elem, 'star-rating')
                rating = float(get_tag_attr(star_rating, 'rate', "0"))
                comment = safe_find(review_elem, 'div', {'id': re.compile(r'resenhac\d+')})
                date_str = get_tag_text(safe_find(comment, 'span'))
                date = None
                if date_str:
                    try:
                        date = datetime.strptime(date_str, '%d/%m/%Y')
                    except ValueError:
                        date = None
                review_text = ''
                if comment:
                    span = safe_find(comment, 'span')
                    if span:
                        siblings = [
                            get_tag_text(sib)
                            for sib in span.next_siblings if hasattr(sib, 'get_text')
                        ]
                        review_text = '\n'.join(siblings).strip()
                user_reviews.append(
                    BookReview(
                        review_id=review_id,
                        book_id=book_id,
                        edition_id=edition_id,
                        user_id=user_id,
                        rating=rating,
                        review_text=review_text,
                        reviewed_at=date
                    )
                )
            next_page_link = safe_find(soup, 'a', {'string': ' Próxima'})
        except (AttributeError, ValueError, IndexError) as e:
            logger.error(f"Failed to parse user reviews: {e}")
            raise ParsingError("Failed to parse user reviews.") from e

        logger.info(f"Found {len(user_reviews)} reviews on page {page}.")
        return Pagination(
            results=user_reviews,
            limit=50,
            page=page,
            total=len(user_reviews),  # Placeholder, actual total is not easily available
            has_next_page=bool(next_page_link)
        )

    def get_read_stats(self, user_id: int) -> UserReadStats:
        """
        Retrieves reading statistics for a user.

        Parameters
        ----------
        user_id : int
            The ID of the user.

        Returns
        -------
        UserReadStats
            The user's reading statistics.
        """
        self._validate_login()
        logger.info(f"Getting read stats for user_id: {user_id}")
        url = f'{self.base_url}/v1/meta_stats/{user_id}'

        response = self.client.get(url)
        response.raise_for_status()

        json_data = response.json().get('response', {})

        stats = UserReadStats(
            user_id=user_id,
            year=json_data.get('ano'),
            books_read=json_data.get('lido'),
            pages_read=json_data.get('paginas_lidas'),
            total_pages=json_data.get('paginas_total'),
            percent_complete=json_data.get('percentual_lido'),
            books_total=json_data.get('total'),
            reading_speed=json_data.get('velocidade_dia'),
            ideal_reading_speed=json_data.get('velocidade_ideal')
        )
        logger.info(f"Successfully retrieved read stats for user_id: {user_id}")
        return stats

    def get_bookcase(self, user_id: int, bookcase_option: BookcaseOption, page: int = 1) -> Pagination[UserBook]:
        """
        Retrieves a user's bookcase.

        Parameters
        ----------
        user_id : int
            The ID of the user.
        bookcase_option : BookcaseOption
            The type of bookcase to retrieve.
        page : int, optional
            The page number for pagination, by default 1.

        Returns
        -------
        Pagination[UserBook]
            A paginated list of books in the user's bookcase.
        """
        self._validate_login()
        url = f'{self.base_url}/v1/bookcase/books/{user_id}/shelf_id:{bookcase_option.value}/page:{page}/limit:100'
        logger.info(f"Getting bookcase for user_id: {user_id}, option: '{bookcase_option.name}', page: {page}")
        response = self.client.get(url)
        response.raise_for_status()

        json_data = response.json()
        next_page = json_data.get('paging', {}).get('next_page')
        results = []
        for r in json_data.get('response', []):
            edicao = r.get('edicao', {})
            results.append(
                UserBook(
                    user_id=user_id,
                    book_id=edicao.get('livro_id'),
                    edition_id=edicao.get('id'),
                    rating=r.get('ranking'),
                    is_favorite=r.get('favorito'),
                    is_wishlist=r.get('desejado'),
                    is_tradable=r.get('troco'),
                    is_owned=r.get('tenho'),
                    is_loaned=r.get('emprestei'),
                    reading_goal_year=r.get('meta'),
                    pages_read=r.get('paginas_lidas'),
                )
            )

        logger.info(f"Found {len(results)} books on page {page}.")
        return Pagination(
            limit=100,
            results=results,
            total=len(results),  # Placeholder, actual total is not easily available
            has_next_page=bool(next_page),
            page=page
        )

    def search(
        self,
        query: str,
        gender: UserGender | None = None,
        state: BrazilianState | None = None,
        page: int = 1,
        limit: int = 100
    ) -> Pagination[UserSearch]:
        """
        Searches for users on Skoob by query, gender, and state.

        Args:
            query (str): The search query for usernames or names.
            gender (UserGender | None, optional): Optional gender filter (M/F). Defaults to None.
            state (BrazilianState | None, optional): Optional state filter (e.g., SP, RJ). Defaults to None.
            page (int, optional): Page number to fetch. Defaults to 1.
            limit (int, optional): Number of users per page (only honored if backend supports it). Defaults to 100.

        Returns:
            Pagination[User]: A paginated list of users matching the criteria.

        Raises:
            ParsingError: If the HTML structure is invalid or parsing fails.
        """
        self._validate_login()

        url = f'{self.base_url}/usuario/lista/busca:{query}/mpage:{page}/limit:{limit}'
        if gender:
            url += f'/sexo:{gender.value}'
        if state:
            url += f'/uf:{state.value}'

        response = self.client.get(url)
        response.raise_for_status()

        soup = BeautifulSoup(response.text, "html.parser")

        try:
            user_divs = safe_find_all(soup, "div", attrs={"style": re.compile(r"border: 1px solid #e4e4e4")})
            results: list[UserSearch] = []

            for div in user_divs:
                anchor = safe_find(div, "a", attrs={"href": re.compile(r"^/usuario/\d+-")})
                if not anchor:
                    continue

                href = get_tag_attr(anchor, "href")
                full_url = f"{self.base_url}{href}"
                match = re.search(r"/usuario/(\d+)-([\w\.\-]+)", href)
                if not match:
                    continue

                user_id = int(match.group(1))
                username = match.group(2)
                name = get_tag_text(anchor)

                logger.debug(
                    "User ID: %s / Username: %s / Name: %s / URL: %s",
                    user_id,
                    username,
                    name,
                    full_url,
                )

                results.append(UserSearch(
                    id=user_id,
                    username=username,
                    name=name,
                    url=full_url,
                ))

            total_tag = safe_find(soup, "div", {"class": "contador"})
            total_text = get_tag_text(total_tag)
            total = int(total_text.split("encontrados")[0].strip()) if "encontrados" in total_text else 0

            next_page = safe_find(soup, "a", {"class": "proximo"})
            has_next = next_page is not None

            return Pagination[UserSearch](
                results=results,
                page=page,
                total=total,
                limit=limit,
                has_next_page=has_next
            )

        except Exception as e:
            raise ParsingError("Failed to parse user search results.") from e<|MERGE_RESOLUTION|>--- conflicted
+++ resolved
@@ -28,19 +28,12 @@
 
 
 class UserService(BaseSkoobService):
-<<<<<<< HEAD
     def __init__(self, client: SyncHTTPClient, auth_service: AuthService):
-=======
-    """Fetch user profiles, books and friends from Skoob.
-
-    The service depends on :class:`AuthService` to validate the current
-    session before performing operations that require authentication such
-    as retrieving your own profile or editing bookshelf information.
-    """
-    def __init__(self, client: httpx.Client, auth_service: AuthService):
->>>>>>> d4fcb5b9
-        """
-        Initializes the UserService.
+        """Fetch user profiles, books and friends from Skoob.
+
+        The service depends on :class:`AuthService` to validate the current
+        session before performing operations that require authentication such
+        as retrieving your own profile or editing bookshelf information.
 
         Parameters
         ----------
