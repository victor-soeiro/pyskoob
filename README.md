# PySkoob

[![PyPI](https://img.shields.io/pypi/v/scraper-skoob?color=blue)](https://pypi.org/project/scraper-skoob/)
[![CI](https://github.com/victor-soeiro/pyskoob/actions/workflows/ci.yml/badge.svg)](https://github.com/victor-soeiro/pyskoob/actions/workflows/ci.yml)
[![Python Versions](https://img.shields.io/pypi/pyversions/scraper-skoob)](https://pypi.org/project/scraper-skoob/)
[![License](https://img.shields.io/github/license/victor-soeiro/pyskoob)](LICENSE)

**PySkoob** is a Python client that makes it easy to interact with the Skoob website. It takes care of authentication and HTML parsing so you can focus on your automation or data collection tasks.

## Features

- Search books by title, author or ISBN
- Retrieve detailed book information and reviews
- Access user profiles and reading statistics
- Authenticate using email/password or an existing session cookie

## Installation

Install the latest release from PyPI:

```bash
pip install scraper-skoob
```

Or install the bleeding edge version from GitHub:

```bash
pip install git+https://github.com/victor-soeiro/pyskoob.git
```

<<<<<<< HEAD
## Quick start

Authenticate and perform a book search:
=======
## Authentication
You can authenticate in two different ways:

1. **Email and password**

    ```python
    from pyskoob import SkoobClient

    with SkoobClient() as client:
        me = client.auth.login(email="you@example.com", password="secret")
    ```

2. **Session cookie**

    ```python
    from pyskoob import SkoobClient
>>>>>>> 1ec6296c

```python
from pyskoob import SkoobClient
from pyskoob.models.enums import BookSearch

with SkoobClient() as client:
    client.auth.login(email="you@example.com", password="secret")
    results = client.books.search("Harry Potter", BookSearch.TITLE)
    for book in results.results:
        print(book.title, book.book_id)
```

More examples can be found in the [`examples/`](examples) folder and in the [project documentation](https://victor-soeiro.github.io/pyskoob/).

## Development

Clone the repository and install in editable mode:

```bash
pip install -e .
```

Run `ruff` and `pytest` to ensure code style and tests pass:

```bash
ruff check .
pytest
```

## Contributing

Pull requests are welcome! Please open an issue first to discuss any changes.

## Documentation

The full API reference and guides are published at <https://victor-soeiro.github.io/pyskoob/>.<|MERGE_RESOLUTION|>--- conflicted
+++ resolved
@@ -9,10 +9,10 @@
 
 ## Features
 
-- Search books by title, author or ISBN
-- Retrieve detailed book information and reviews
-- Access user profiles and reading statistics
-- Authenticate using email/password or an existing session cookie
+* Search books by title, author or ISBN
+* Retrieve detailed book information and reviews
+* Access user profiles and reading statistics
+* Authenticate using email/password or an existing session cookie
 
 ## Installation
 
@@ -28,28 +28,29 @@
 pip install git+https://github.com/victor-soeiro/pyskoob.git
 ```
 
-<<<<<<< HEAD
-## Quick start
+## Authentication and Quick Start
 
-Authenticate and perform a book search:
-=======
-## Authentication
 You can authenticate in two different ways:
 
 1. **Email and password**
 
-    ```python
-    from pyskoob import SkoobClient
+   ```python
+   from pyskoob import SkoobClient
 
-    with SkoobClient() as client:
-        me = client.auth.login(email="you@example.com", password="secret")
-    ```
+   with SkoobClient() as client:
+       me = client.auth.login(email="you@example.com", password="secret")
+   ```
 
 2. **Session cookie**
 
-    ```python
-    from pyskoob import SkoobClient
->>>>>>> 1ec6296c
+   ```python
+   from pyskoob import SkoobClient
+
+   with SkoobClient(cookie="your_session_cookie") as client:
+       me = client.auth.me()
+   ```
+
+Example: Search for a book after authenticating
 
 ```python
 from pyskoob import SkoobClient
@@ -85,4 +86,4 @@
 
 ## Documentation
 
-The full API reference and guides are published at <https://victor-soeiro.github.io/pyskoob/>.+The full API reference and guides are published at [https://victor-soeiro.github.io/pyskoob/](https://victor-soeiro.github.io/pyskoob/).