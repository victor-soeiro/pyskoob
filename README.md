--- conflicted
+++ resolved
@@ -9,10 +9,10 @@
 
 ## Features
 
-- Search books by title, author or ISBN
-- Retrieve detailed book information and reviews
-- Access user profiles and reading statistics
-- Authenticate using email/password or an existing session cookie
+* Search books by title, author or ISBN
+* Retrieve detailed book information and reviews
+* Access user profiles and reading statistics
+* Authenticate using email/password or an existing session cookie
 
 ## Installation
 
@@ -28,37 +28,34 @@
 python -m pip install git+https://github.com/victor-soeiro/pyskoob.git
 ```
 
-<<<<<<< HEAD
-## Usage examples
-=======
 ## Authentication
+
 You can authenticate in two different ways:
 
 1. **Email and password**
 
-    ```python
-    from pyskoob import SkoobClient
+   ```python
+   from pyskoob import SkoobClient
 
-    with SkoobClient() as client:
-        me = client.auth.login(email="you@example.com", password="secret")
-    ```
->>>>>>> 48cb4023
+   with SkoobClient() as client:
+       me = client.auth.login(email="you@example.com", password="secret")
+   ```
 
-### Search for books
+2. **Session cookie**
 
-<<<<<<< HEAD
-=======
-    ```python
-    from pyskoob import SkoobClient
+   ```python
+   from pyskoob import SkoobClient
 
-    with SkoobClient() as client:
-        me = client.auth.login_with_cookies("PHPSESSID_TOKEN")
-    ```
+   with SkoobClient() as client:
+       me = client.auth.login_with_cookies("PHPSESSID_TOKEN")
+   ```
 
 Once authenticated you can access all other services.
 
 ## Usage example
->>>>>>> 48cb4023
+
+### Search for books
+
 ```python
 from pyskoob import SkoobClient
 from pyskoob.models.enums import BookSearch
@@ -69,17 +66,7 @@
         print(book.title, book.book_id)
 ```
 
-<<<<<<< HEAD
 ### Fetch book details
-=======
-## Running tests
-Install the project in editable mode and run the test suite:
-
-```bash
-uv pip install -e .[dev]
-pytest -vv
-```
->>>>>>> 48cb4023
 
 ```python
 from pyskoob.client import SkoobClient
@@ -89,19 +76,7 @@
     print(book.title, book.publisher.name)
 ```
 
-<<<<<<< HEAD
 ### Authenticate and access your profile
-=======
-## Contributing
-1. Fork the repository and create a branch for your feature.
-2. Install the dependencies in editable mode:
-
-   ```bash
-   uv pip install -e .[dev]
-   ```
-3. Implement your change and add tests.
-4. Run `ruff` to check code style:
->>>>>>> 48cb4023
 
 ```python
 from pyskoob.client import SkoobClient
@@ -112,8 +87,28 @@
     print(me.name)
 ```
 
+## Running tests
+
+Install the project in editable mode and run the test suite:
+
+```bash
+uv pip install -e .[dev]
+pytest -vv
+```
+
+## Contributing
+
+1. Fork the repository and create a branch for your feature.
+2. Install the dependencies in editable mode:
+
+   ```bash
+   uv pip install -e .[dev]
+   ```
+3. Implement your change and add tests.
+4. Run `ruff` to check code style.
+
 ## Learn more
 
-- [Examples](examples)
-- [Documentation](https://victor-soeiro.github.io/pyskoob/)
-- [Contributing guidelines](CONTRIBUTING.md)+* [Examples](examples)
+* [Documentation](https://victor-soeiro.github.io/pyskoob/)
+* [Contributing guidelines](CONTRIBUTING.md)