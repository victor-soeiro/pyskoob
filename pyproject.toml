[project]
name = "pyskoob"
<<<<<<< HEAD
version = "0.1.6"
=======
version = "0.1.17"
>>>>>>> acfc164b
description = "Add your description here"
readme = "README.md"
requires-python = ">=3.11"
dependencies = [
    "bs4>=0.0.2",
    "httpx>=0.28.1",
    "pydantic>=2.11.7",
]

[tool.setuptools.packages.find]
where = ["."]
include = ["pyskoob*"]

[tool.ruff]
target-version = "py311"
line-length = 140
fix = true

[tool.ruff.lint]
select = [
    # https://docs.astral.sh/ruff/rules/#pyflakes-f
    "F", # Pyflakes
    # https://docs.astral.sh/ruff/rules/#pycodestyle-e-w
    "E", # pycodestyle
    "W", # Warning
    # https://docs.astral.sh/ruff/rules/#flake8-comprehensions-c4
    # https://docs.astral.sh/ruff/rules/#mccabe-c90
    "C", # Complexity (mccabe+) & comprehensions
    # https://docs.astral.sh/ruff/rules/#pyupgrade-up
    "UP", # pyupgrade
    # https://docs.astral.sh/ruff/rules/#isort-i
    "I", # isort
]
ignore = [
    # https://docs.astral.sh/ruff/rules/#pycodestyle-e-w
    "E402", # module level import not at top of file
    # https://docs.astral.sh/ruff/rules/#pyupgrade-up
    "UP006", # use-pep585-annotation
    "UP007", # use-pep604-annotation
    "E741",  # Ambiguous variable name
    # "UP035", # deprecated-assertion
]

[tool.ruff.lint.per-file-ignores]
"__init__.py" = [
    "F401", # unused import
    "F403", # star imports
]

[tool.ruff.lint.mccabe]
max-complexity = 24

[tool.ruff.lint.pydocstyle]
convention = "numpy"

[project.optional-dependencies]
dev = [
    "pytest>=8.4.1",
    "pytest-cov>=6.2.1",
    "requests>=2.32.4",
    "ruff>=0.12.4",
]
docs = [
    "mkdocs>=1.6.0",
    "mkdocs-material>=9.5.17",
    "mkdocstrings[python]>=0.24.0",
]

[build-system]
requires = ["setuptools>=65", "wheel"]
build-backend = "setuptools.build_meta"<|MERGE_RESOLUTION|>--- conflicted
+++ resolved
@@ -1,10 +1,6 @@
 [project]
 name = "pyskoob"
-<<<<<<< HEAD
-version = "0.1.6"
-=======
 version = "0.1.17"
->>>>>>> acfc164b
 description = "Add your description here"
 readme = "README.md"
 requires-python = ">=3.11"
